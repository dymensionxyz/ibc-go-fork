--- conflicted
+++ resolved
@@ -228,21 +228,14 @@
 // is returned if the packet data is successfully decoded and the receive application
 // logic returns without error.
 // A nil acknowledgement may be returned when using the packet forwarding feature. This signals to core IBC that the acknowledgement will be written asynchronously.
-<<<<<<< HEAD
 func (im *LegacyIBCModule) OnRecvPacket(
-=======
-func (*LegacyIBCModule) OnRecvPacket(
->>>>>>> f5ab15b1
 	ctx sdk.Context,
 	channelVersion string,
 	packet channeltypes.Packet,
 	relayer sdk.AccAddress,
 ) ibcexported.RecvPacketResult {
-	// TODO: add convenience func to reverse callbacks and refactor other methods
-	cbs := slices.Clone(im.cbs)
-	slices.Reverse(cbs)
-
 	var resultList []ibcexported.RecvPacketResult
+	cbs := im.reversedCallbacks()
 	for _, cb := range cbs {
 		cbVersion := channelVersion
 
