--- conflicted
+++ resolved
@@ -30,34 +30,16 @@
 		return err
 	}
 
-<<<<<<< HEAD
-	targetClient, found := k.clientKeeper.GetClientState(ctx, clientID)
-	if !found {
-		return errorsmod.Wrap(clienttypes.ErrClientNotFound, clientID)
-	}
-
-	if status := targetClient.Status(ctx, clientStore, k.cdc); status != exported.Active {
+	if status := k.clientKeeper.GetClientStatus(ctx, targetClient, clientID); status != exported.Active {
 		return errorsmod.Wrapf(clienttypes.ErrClientNotActive, "client (%s) status is %s", clientID, status)
 	}
 
 	merklePath := commitmenttypes.NewMerklePath(host.FullClientStatePath(connection.GetCounterparty().GetClientID()))
-	merklePath, err := commitmenttypes.ApplyPrefix(connection.GetCounterparty().GetPrefix(), merklePath)
-	if err != nil {
-		return err
-	}
-
-=======
-	if status := k.clientKeeper.GetClientStatus(ctx, targetClient, clientID); status != exported.Active {
-		return errorsmod.Wrapf(clienttypes.ErrClientNotActive, "client (%s) status is %s", clientID, status)
-	}
-
-	merklePath := commitmenttypes.NewMerklePath(host.FullClientStatePath(connection.GetCounterparty().GetClientID()))
-	merklePath, err = commitmenttypes.ApplyPrefix(connection.GetCounterparty().GetPrefix(), merklePath)
-	if err != nil {
-		return err
-	}
-
->>>>>>> ea732c13
+	merklePath, err = commitmenttypes.ApplyPrefix(connection.GetCounterparty().GetPrefix(), merklePath)
+	if err != nil {
+		return err
+	}
+
 	bz, err := k.cdc.MarshalInterface(clientState)
 	if err != nil {
 		return err
@@ -90,43 +72,21 @@
 		return err
 	}
 
-<<<<<<< HEAD
-	clientState, found := k.clientKeeper.GetClientState(ctx, clientID)
-	if !found {
-		return errorsmod.Wrap(clienttypes.ErrClientNotFound, clientID)
-	}
-
-	if status := clientState.Status(ctx, clientStore, k.cdc); status != exported.Active {
+	if status := k.clientKeeper.GetClientStatus(ctx, clientState, clientID); status != exported.Active {
 		return errorsmod.Wrapf(clienttypes.ErrClientNotActive, "client (%s) status is %s", clientID, status)
 	}
 
 	merklePath := commitmenttypes.NewMerklePath(host.FullConsensusStatePath(connection.GetCounterparty().GetClientID(), consensusHeight))
-	merklePath, err := commitmenttypes.ApplyPrefix(connection.GetCounterparty().GetPrefix(), merklePath)
-=======
-	if status := k.clientKeeper.GetClientStatus(ctx, clientState, clientID); status != exported.Active {
-		return errorsmod.Wrapf(clienttypes.ErrClientNotActive, "client (%s) status is %s", clientID, status)
-	}
-
-	merklePath := commitmenttypes.NewMerklePath(host.FullConsensusStatePath(connection.GetCounterparty().GetClientID(), consensusHeight))
 	merklePath, err = commitmenttypes.ApplyPrefix(connection.GetCounterparty().GetPrefix(), merklePath)
 	if err != nil {
 		return err
 	}
 
 	bz, err := k.cdc.MarshalInterface(consensusState)
->>>>>>> ea732c13
-	if err != nil {
-		return err
-	}
-
-<<<<<<< HEAD
-	bz, err := k.cdc.MarshalInterface(consensusState)
-	if err != nil {
-		return err
-	}
-
-=======
->>>>>>> ea732c13
+	if err != nil {
+		return err
+	}
+
 	if err := clientState.VerifyMembership(
 		ctx, clientStore, k.cdc, height,
 		0, 0, // skip delay period checks for non-packet processing verification
@@ -154,18 +114,12 @@
 		return err
 	}
 
-<<<<<<< HEAD
-	clientState, found := k.clientKeeper.GetClientState(ctx, clientID)
-	if !found {
-		return errorsmod.Wrap(clienttypes.ErrClientNotFound, clientID)
-	}
-
-	if status := clientState.Status(ctx, clientStore, k.cdc); status != exported.Active {
+	if status := k.clientKeeper.GetClientStatus(ctx, clientState, clientID); status != exported.Active {
 		return errorsmod.Wrapf(clienttypes.ErrClientNotActive, "client (%s) status is %s", clientID, status)
 	}
 
 	merklePath := commitmenttypes.NewMerklePath(host.ConnectionPath(connectionID))
-	merklePath, err := commitmenttypes.ApplyPrefix(connection.GetCounterparty().GetPrefix(), merklePath)
+	merklePath, err = commitmenttypes.ApplyPrefix(connection.GetCounterparty().GetPrefix(), merklePath)
 	if err != nil {
 		return err
 	}
@@ -180,28 +134,6 @@
 		return err
 	}
 
-=======
-	if status := k.clientKeeper.GetClientStatus(ctx, clientState, clientID); status != exported.Active {
-		return errorsmod.Wrapf(clienttypes.ErrClientNotActive, "client (%s) status is %s", clientID, status)
-	}
-
-	merklePath := commitmenttypes.NewMerklePath(host.ConnectionPath(connectionID))
-	merklePath, err = commitmenttypes.ApplyPrefix(connection.GetCounterparty().GetPrefix(), merklePath)
-	if err != nil {
-		return err
-	}
-
-	connectionEnd, ok := counterpartyConnection.(connectiontypes.ConnectionEnd)
-	if !ok {
-		return errorsmod.Wrapf(ibcerrors.ErrInvalidType, "invalid connection type %T", counterpartyConnection)
-	}
-
-	bz, err := k.cdc.Marshal(&connectionEnd)
-	if err != nil {
-		return err
-	}
-
->>>>>>> ea732c13
 	if err := clientState.VerifyMembership(
 		ctx, clientStore, k.cdc, height,
 		0, 0, // skip delay period checks for non-packet processing verification
@@ -230,18 +162,12 @@
 		return err
 	}
 
-<<<<<<< HEAD
-	clientState, found := k.clientKeeper.GetClientState(ctx, clientID)
-	if !found {
-		return errorsmod.Wrap(clienttypes.ErrClientNotFound, clientID)
-	}
-
-	if status := clientState.Status(ctx, clientStore, k.cdc); status != exported.Active {
+	if status := k.clientKeeper.GetClientStatus(ctx, clientState, clientID); status != exported.Active {
 		return errorsmod.Wrapf(clienttypes.ErrClientNotActive, "client (%s) status is %s", clientID, status)
 	}
 
 	merklePath := commitmenttypes.NewMerklePath(host.ChannelPath(portID, channelID))
-	merklePath, err := commitmenttypes.ApplyPrefix(connection.GetCounterparty().GetPrefix(), merklePath)
+	merklePath, err = commitmenttypes.ApplyPrefix(connection.GetCounterparty().GetPrefix(), merklePath)
 	if err != nil {
 		return err
 	}
@@ -256,28 +182,6 @@
 		return err
 	}
 
-=======
-	if status := k.clientKeeper.GetClientStatus(ctx, clientState, clientID); status != exported.Active {
-		return errorsmod.Wrapf(clienttypes.ErrClientNotActive, "client (%s) status is %s", clientID, status)
-	}
-
-	merklePath := commitmenttypes.NewMerklePath(host.ChannelPath(portID, channelID))
-	merklePath, err = commitmenttypes.ApplyPrefix(connection.GetCounterparty().GetPrefix(), merklePath)
-	if err != nil {
-		return err
-	}
-
-	channelEnd, ok := channel.(channeltypes.Channel)
-	if !ok {
-		return errorsmod.Wrapf(ibcerrors.ErrInvalidType, "invalid channel type %T", channel)
-	}
-
-	bz, err := k.cdc.Marshal(&channelEnd)
-	if err != nil {
-		return err
-	}
-
->>>>>>> ea732c13
 	if err := clientState.VerifyMembership(
 		ctx, clientStore, k.cdc, height,
 		0, 0, // skip delay period checks for non-packet processing verification
@@ -302,23 +206,12 @@
 	commitmentBytes []byte,
 ) error {
 	clientID := connection.GetClientID()
-<<<<<<< HEAD
-	clientStore := k.clientKeeper.ClientStore(ctx, clientID)
-
-	clientState, found := k.clientKeeper.GetClientState(ctx, clientID)
-	if !found {
-		return errorsmod.Wrap(clienttypes.ErrClientNotFound, clientID)
-	}
-
-	if status := clientState.Status(ctx, clientStore, k.cdc); status != exported.Active {
-=======
-	clientState, clientStore, err := k.getClientStateAndVerificationStore(ctx, clientID)
-	if err != nil {
-		return err
-	}
-
-	if status := k.clientKeeper.GetClientStatus(ctx, clientState, clientID); status != exported.Active {
->>>>>>> ea732c13
+	clientState, clientStore, err := k.getClientStateAndVerificationStore(ctx, clientID)
+	if err != nil {
+		return err
+	}
+
+	if status := k.clientKeeper.GetClientStatus(ctx, clientState, clientID); status != exported.Active {
 		return errorsmod.Wrapf(clienttypes.ErrClientNotActive, "client (%s) status is %s", clientID, status)
 	}
 
@@ -327,11 +220,7 @@
 	blockDelay := k.getBlockDelay(ctx, connection)
 
 	merklePath := commitmenttypes.NewMerklePath(host.PacketCommitmentPath(portID, channelID, sequence))
-<<<<<<< HEAD
-	merklePath, err := commitmenttypes.ApplyPrefix(connection.GetCounterparty().GetPrefix(), merklePath)
-=======
-	merklePath, err = commitmenttypes.ApplyPrefix(connection.GetCounterparty().GetPrefix(), merklePath)
->>>>>>> ea732c13
+	merklePath, err = commitmenttypes.ApplyPrefix(connection.GetCounterparty().GetPrefix(), merklePath)
 	if err != nil {
 		return err
 	}
@@ -360,23 +249,12 @@
 	acknowledgement []byte,
 ) error {
 	clientID := connection.GetClientID()
-<<<<<<< HEAD
-	clientStore := k.clientKeeper.ClientStore(ctx, clientID)
-
-	clientState, found := k.clientKeeper.GetClientState(ctx, clientID)
-	if !found {
-		return errorsmod.Wrap(clienttypes.ErrClientNotFound, clientID)
-	}
-
-	if status := clientState.Status(ctx, clientStore, k.cdc); status != exported.Active {
-=======
-	clientState, clientStore, err := k.getClientStateAndVerificationStore(ctx, clientID)
-	if err != nil {
-		return err
-	}
-
-	if status := k.clientKeeper.GetClientStatus(ctx, clientState, clientID); status != exported.Active {
->>>>>>> ea732c13
+	clientState, clientStore, err := k.getClientStateAndVerificationStore(ctx, clientID)
+	if err != nil {
+		return err
+	}
+
+	if status := k.clientKeeper.GetClientStatus(ctx, clientState, clientID); status != exported.Active {
 		return errorsmod.Wrapf(clienttypes.ErrClientNotActive, "client (%s) status is %s", clientID, status)
 	}
 
@@ -385,11 +263,7 @@
 	blockDelay := k.getBlockDelay(ctx, connection)
 
 	merklePath := commitmenttypes.NewMerklePath(host.PacketAcknowledgementPath(portID, channelID, sequence))
-<<<<<<< HEAD
-	merklePath, err := commitmenttypes.ApplyPrefix(connection.GetCounterparty().GetPrefix(), merklePath)
-=======
-	merklePath, err = commitmenttypes.ApplyPrefix(connection.GetCounterparty().GetPrefix(), merklePath)
->>>>>>> ea732c13
+	merklePath, err = commitmenttypes.ApplyPrefix(connection.GetCounterparty().GetPrefix(), merklePath)
 	if err != nil {
 		return err
 	}
@@ -418,23 +292,12 @@
 	sequence uint64,
 ) error {
 	clientID := connection.GetClientID()
-<<<<<<< HEAD
-	clientStore := k.clientKeeper.ClientStore(ctx, clientID)
-
-	clientState, found := k.clientKeeper.GetClientState(ctx, clientID)
-	if !found {
-		return errorsmod.Wrap(clienttypes.ErrClientNotFound, clientID)
-	}
-
-	if status := clientState.Status(ctx, clientStore, k.cdc); status != exported.Active {
-=======
-	clientState, clientStore, err := k.getClientStateAndVerificationStore(ctx, clientID)
-	if err != nil {
-		return err
-	}
-
-	if status := k.clientKeeper.GetClientStatus(ctx, clientState, clientID); status != exported.Active {
->>>>>>> ea732c13
+	clientState, clientStore, err := k.getClientStateAndVerificationStore(ctx, clientID)
+	if err != nil {
+		return err
+	}
+
+	if status := k.clientKeeper.GetClientStatus(ctx, clientState, clientID); status != exported.Active {
 		return errorsmod.Wrapf(clienttypes.ErrClientNotActive, "client (%s) status is %s", clientID, status)
 	}
 
@@ -443,11 +306,7 @@
 	blockDelay := k.getBlockDelay(ctx, connection)
 
 	merklePath := commitmenttypes.NewMerklePath(host.PacketReceiptPath(portID, channelID, sequence))
-<<<<<<< HEAD
-	merklePath, err := commitmenttypes.ApplyPrefix(connection.GetCounterparty().GetPrefix(), merklePath)
-=======
-	merklePath, err = commitmenttypes.ApplyPrefix(connection.GetCounterparty().GetPrefix(), merklePath)
->>>>>>> ea732c13
+	merklePath, err = commitmenttypes.ApplyPrefix(connection.GetCounterparty().GetPrefix(), merklePath)
 	if err != nil {
 		return err
 	}
@@ -475,23 +334,12 @@
 	nextSequenceRecv uint64,
 ) error {
 	clientID := connection.GetClientID()
-<<<<<<< HEAD
-	clientStore := k.clientKeeper.ClientStore(ctx, clientID)
-
-	clientState, found := k.clientKeeper.GetClientState(ctx, clientID)
-	if !found {
-		return errorsmod.Wrap(clienttypes.ErrClientNotFound, clientID)
-	}
-
-	if status := clientState.Status(ctx, clientStore, k.cdc); status != exported.Active {
-=======
-	clientState, clientStore, err := k.getClientStateAndVerificationStore(ctx, clientID)
-	if err != nil {
-		return err
-	}
-
-	if status := k.clientKeeper.GetClientStatus(ctx, clientState, clientID); status != exported.Active {
->>>>>>> ea732c13
+	clientState, clientStore, err := k.getClientStateAndVerificationStore(ctx, clientID)
+	if err != nil {
+		return err
+	}
+
+	if status := k.clientKeeper.GetClientStatus(ctx, clientState, clientID); status != exported.Active {
 		return errorsmod.Wrapf(clienttypes.ErrClientNotActive, "client (%s) status is %s", clientID, status)
 	}
 
@@ -500,11 +348,7 @@
 	blockDelay := k.getBlockDelay(ctx, connection)
 
 	merklePath := commitmenttypes.NewMerklePath(host.NextSequenceRecvPath(portID, channelID))
-<<<<<<< HEAD
-	merklePath, err := commitmenttypes.ApplyPrefix(connection.GetCounterparty().GetPrefix(), merklePath)
-=======
-	merklePath, err = commitmenttypes.ApplyPrefix(connection.GetCounterparty().GetPrefix(), merklePath)
->>>>>>> ea732c13
+	merklePath, err = commitmenttypes.ApplyPrefix(connection.GetCounterparty().GetPrefix(), merklePath)
 	if err != nil {
 		return err
 	}
