--- conflicted
+++ resolved
@@ -24,17 +24,12 @@
 	proof []byte,
 	clientState exported.ClientState,
 ) error {
-<<<<<<< HEAD
-	clientID := connection.GetClientID()
-	if status := k.clientKeeper.GetClientStatus(ctx, clientID); status != exported.Active {
-		return errorsmod.Wrapf(clienttypes.ErrClientNotActive, "client (%s) status is %s", clientID, status)
-	}
-
-	clientType, _, err := clienttypes.ParseClientIdentifier(clientID)
-=======
-	clientID := connection.ClientId
-	targetClient, clientStore, err := k.getClientStateAndVerificationStore(ctx, clientID)
->>>>>>> 661356e5
+	clientID := connection.ClientId
+	if status := k.clientKeeper.GetClientStatus(ctx, clientID); status != exported.Active {
+		return errorsmod.Wrapf(clienttypes.ErrClientNotActive, "client (%s) status is %s", clientID, status)
+	}
+
+	clientType, _, err := clienttypes.ParseClientIdentifier(clientID)
 	if err != nil {
 		return err
 	}
@@ -76,17 +71,12 @@
 	proof []byte,
 	consensusState exported.ConsensusState,
 ) error {
-<<<<<<< HEAD
-	clientID := connection.GetClientID()
-	if status := k.clientKeeper.GetClientStatus(ctx, clientID); status != exported.Active {
-		return errorsmod.Wrapf(clienttypes.ErrClientNotActive, "client (%s) status is %s", clientID, status)
-	}
-
-	clientType, _, err := clienttypes.ParseClientIdentifier(clientID)
-=======
-	clientID := connection.ClientId
-	clientState, clientStore, err := k.getClientStateAndVerificationStore(ctx, clientID)
->>>>>>> 661356e5
+	clientID := connection.ClientId
+	if status := k.clientKeeper.GetClientStatus(ctx, clientID); status != exported.Active {
+		return errorsmod.Wrapf(clienttypes.ErrClientNotActive, "client (%s) status is %s", clientID, status)
+	}
+
+	clientType, _, err := clienttypes.ParseClientIdentifier(clientID)
 	if err != nil {
 		return err
 	}
@@ -128,17 +118,12 @@
 	connectionID string,
 	counterpartyConnection types.ConnectionEnd, // opposite connection
 ) error {
-<<<<<<< HEAD
-	clientID := connection.GetClientID()
-	if status := k.clientKeeper.GetClientStatus(ctx, clientID); status != exported.Active {
-		return errorsmod.Wrapf(clienttypes.ErrClientNotActive, "client (%s) status is %s", clientID, status)
-	}
-
-	clientType, _, err := clienttypes.ParseClientIdentifier(clientID)
-=======
-	clientID := connection.ClientId
-	clientState, clientStore, err := k.getClientStateAndVerificationStore(ctx, clientID)
->>>>>>> 661356e5
+	clientID := connection.ClientId
+	if status := k.clientKeeper.GetClientStatus(ctx, clientID); status != exported.Active {
+		return errorsmod.Wrapf(clienttypes.ErrClientNotActive, "client (%s) status is %s", clientID, status)
+	}
+
+	clientType, _, err := clienttypes.ParseClientIdentifier(clientID)
 	if err != nil {
 		return err
 	}
@@ -181,17 +166,12 @@
 	channelID string,
 	channel channeltypes.Channel,
 ) error {
-<<<<<<< HEAD
-	clientID := connection.GetClientID()
-	if status := k.clientKeeper.GetClientStatus(ctx, clientID); status != exported.Active {
-		return errorsmod.Wrapf(clienttypes.ErrClientNotActive, "client (%s) status is %s", clientID, status)
-	}
-
-	clientType, _, err := clienttypes.ParseClientIdentifier(clientID)
-=======
-	clientID := connection.ClientId
-	clientState, clientStore, err := k.getClientStateAndVerificationStore(ctx, clientID)
->>>>>>> 661356e5
+	clientID := connection.ClientId
+	if status := k.clientKeeper.GetClientStatus(ctx, clientID); status != exported.Active {
+		return errorsmod.Wrapf(clienttypes.ErrClientNotActive, "client (%s) status is %s", clientID, status)
+	}
+
+	clientType, _, err := clienttypes.ParseClientIdentifier(clientID)
 	if err != nil {
 		return err
 	}
@@ -235,17 +215,12 @@
 	sequence uint64,
 	commitmentBytes []byte,
 ) error {
-<<<<<<< HEAD
-	clientID := connection.GetClientID()
-	if status := k.clientKeeper.GetClientStatus(ctx, clientID); status != exported.Active {
-		return errorsmod.Wrapf(clienttypes.ErrClientNotActive, "client (%s) status is %s", clientID, status)
-	}
-
-	clientType, _, err := clienttypes.ParseClientIdentifier(clientID)
-=======
-	clientID := connection.ClientId
-	clientState, clientStore, err := k.getClientStateAndVerificationStore(ctx, clientID)
->>>>>>> 661356e5
+	clientID := connection.ClientId
+	if status := k.clientKeeper.GetClientStatus(ctx, clientID); status != exported.Active {
+		return errorsmod.Wrapf(clienttypes.ErrClientNotActive, "client (%s) status is %s", clientID, status)
+	}
+
+	clientType, _, err := clienttypes.ParseClientIdentifier(clientID)
 	if err != nil {
 		return err
 	}
@@ -286,17 +261,12 @@
 	sequence uint64,
 	acknowledgement []byte,
 ) error {
-<<<<<<< HEAD
-	clientID := connection.GetClientID()
-	if status := k.clientKeeper.GetClientStatus(ctx, clientID); status != exported.Active {
-		return errorsmod.Wrapf(clienttypes.ErrClientNotActive, "client (%s) status is %s", clientID, status)
-	}
-
-	clientType, _, err := clienttypes.ParseClientIdentifier(clientID)
-=======
-	clientID := connection.ClientId
-	clientState, clientStore, err := k.getClientStateAndVerificationStore(ctx, clientID)
->>>>>>> 661356e5
+	clientID := connection.ClientId
+	if status := k.clientKeeper.GetClientStatus(ctx, clientID); status != exported.Active {
+		return errorsmod.Wrapf(clienttypes.ErrClientNotActive, "client (%s) status is %s", clientID, status)
+	}
+
+	clientType, _, err := clienttypes.ParseClientIdentifier(clientID)
 	if err != nil {
 		return err
 	}
@@ -338,17 +308,12 @@
 	channelID string,
 	sequence uint64,
 ) error {
-<<<<<<< HEAD
-	clientID := connection.GetClientID()
-	if status := k.clientKeeper.GetClientStatus(ctx, clientID); status != exported.Active {
-		return errorsmod.Wrapf(clienttypes.ErrClientNotActive, "client (%s) status is %s", clientID, status)
-	}
-
-	clientType, _, err := clienttypes.ParseClientIdentifier(clientID)
-=======
-	clientID := connection.ClientId
-	clientState, clientStore, err := k.getClientStateAndVerificationStore(ctx, clientID)
->>>>>>> 661356e5
+	clientID := connection.ClientId
+	if status := k.clientKeeper.GetClientStatus(ctx, clientID); status != exported.Active {
+		return errorsmod.Wrapf(clienttypes.ErrClientNotActive, "client (%s) status is %s", clientID, status)
+	}
+
+	clientType, _, err := clienttypes.ParseClientIdentifier(clientID)
 	if err != nil {
 		return err
 	}
@@ -388,17 +353,12 @@
 	channelID string,
 	nextSequenceRecv uint64,
 ) error {
-<<<<<<< HEAD
-	clientID := connection.GetClientID()
-	if status := k.clientKeeper.GetClientStatus(ctx, clientID); status != exported.Active {
-		return errorsmod.Wrapf(clienttypes.ErrClientNotActive, "client (%s) status is %s", clientID, status)
-	}
-
-	clientType, _, err := clienttypes.ParseClientIdentifier(clientID)
-=======
-	clientID := connection.ClientId
-	clientState, clientStore, err := k.getClientStateAndVerificationStore(ctx, clientID)
->>>>>>> 661356e5
+	clientID := connection.ClientId
+	if status := k.clientKeeper.GetClientStatus(ctx, clientID); status != exported.Active {
+		return errorsmod.Wrapf(clienttypes.ErrClientNotActive, "client (%s) status is %s", clientID, status)
+	}
+
+	clientType, _, err := clienttypes.ParseClientIdentifier(clientID)
 	if err != nil {
 		return err
 	}
@@ -439,17 +399,12 @@
 	channelID string,
 	errorReceipt channeltypes.ErrorReceipt,
 ) error {
-<<<<<<< HEAD
-	clientID := connection.GetClientID()
-	if status := k.clientKeeper.GetClientStatus(ctx, clientID); status != exported.Active {
-		return errorsmod.Wrapf(clienttypes.ErrClientNotActive, "client (%s) status is %s", clientID, status)
-	}
-
-	clientType, _, err := clienttypes.ParseClientIdentifier(clientID)
-=======
-	clientID := connection.ClientId
-	clientState, clientStore, err := k.getClientStateAndVerificationStore(ctx, clientID)
->>>>>>> 661356e5
+	clientID := connection.ClientId
+	if status := k.clientKeeper.GetClientStatus(ctx, clientID); status != exported.Active {
+		return errorsmod.Wrapf(clienttypes.ErrClientNotActive, "client (%s) status is %s", clientID, status)
+	}
+
+	clientType, _, err := clienttypes.ParseClientIdentifier(clientID)
 	if err != nil {
 		return err
 	}
@@ -491,17 +446,12 @@
 	channelID string,
 	upgrade channeltypes.Upgrade,
 ) error {
-<<<<<<< HEAD
-	clientID := connection.GetClientID()
-	if status := k.clientKeeper.GetClientStatus(ctx, clientID); status != exported.Active {
-		return errorsmod.Wrapf(clienttypes.ErrClientNotActive, "client (%s) status is %s", clientID, status)
-	}
-
-	clientType, _, err := clienttypes.ParseClientIdentifier(clientID)
-=======
-	clientID := connection.ClientId
-	clientState, clientStore, err := k.getClientStateAndVerificationStore(ctx, clientID)
->>>>>>> 661356e5
+	clientID := connection.ClientId
+	if status := k.clientKeeper.GetClientStatus(ctx, clientID); status != exported.Active {
+		return errorsmod.Wrapf(clienttypes.ErrClientNotActive, "client (%s) status is %s", clientID, status)
+	}
+
+	clientType, _, err := clienttypes.ParseClientIdentifier(clientID)
 	if err != nil {
 		return err
 	}
