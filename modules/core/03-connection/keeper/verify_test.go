--- conflicted
+++ resolved
@@ -746,12 +746,9 @@
 			path = ibctesting.NewPath(suite.chainA, suite.chainB)
 			suite.coordinator.Setup(path)
 
-<<<<<<< HEAD
-=======
 			// specify a new version to upgrade to.
 			path.EndpointA.ChannelConfig.Version = fmt.Sprintf("%s-v2", ibcmock.Version)
 
->>>>>>> 3e341718
 			err := path.EndpointA.ChanUpgradeInit(path.EndpointB.Chain.GetTimeoutHeight(), 0)
 			suite.Require().NoError(err)
 
@@ -760,9 +757,6 @@
 			upgradeSequenceKey := host.ChannelUpgradeSequenceKey(path.EndpointA.ChannelConfig.PortID, path.EndpointA.ChannelID)
 			proof, proofHeight := suite.chainA.QueryProof(upgradeSequenceKey)
 
-<<<<<<< HEAD
-			err = suite.chainB.GetSimApp().IBCKeeper.ConnectionKeeper.VerifyChannelUpgradeSequence(suite.chainB.GetContext(), path.EndpointB.GetConnection(), malleateHeight(proofHeight, 0), proof, path.EndpointB.ChannelConfig.PortID, path.EndpointB.ChannelID, expectedUpgradeSequence)
-=======
 			err = suite.chainB.GetSimApp().IBCKeeper.ConnectionKeeper.VerifyChannelUpgradeSequence(suite.chainB.GetContext(), path.EndpointB.GetConnection(), proofHeight, proof, path.EndpointB.ChannelConfig.PortID, path.EndpointB.ChannelID, expectedUpgradeSequence)
 
 			if tc.expPass {
@@ -863,8 +857,6 @@
 				path.EndpointA.ChannelID,
 				upgradeTimeout,
 			)
->>>>>>> 3e341718
-
 			if tc.expPass {
 				suite.Require().NoError(err)
 			} else {
