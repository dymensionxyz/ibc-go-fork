--- conflicted
+++ resolved
@@ -63,12 +63,8 @@
 	clientKeeper := clientkeeper.NewKeeper(cdc, key, paramSpace, stakingKeeper, upgradeKeeper)
 	connectionKeeper := connectionkeeper.NewKeeper(cdc, key, paramSpace, clientKeeper)
 	portKeeper := portkeeper.NewKeeper(scopedKeeper)
-<<<<<<< HEAD
-	channelKeeper := channelkeeper.NewKeeper(cdc, key, clientKeeper, connectionKeeper, portKeeper, scopedKeeper)
-=======
 	channelKeeper := channelkeeper.NewKeeper(cdc, key, clientKeeper, connectionKeeper, &portKeeper, scopedKeeper)
 
->>>>>>> 2b58f10a
 	return &Keeper{
 		cdc:              cdc,
 		ClientKeeper:     clientKeeper,
