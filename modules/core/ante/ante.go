package ante

import (
	errorsmod "cosmossdk.io/errors"

	sdk "github.com/cosmos/cosmos-sdk/types"

	clienttypes "github.com/cosmos/ibc-go/v9/modules/core/02-client/types"
	channeltypes "github.com/cosmos/ibc-go/v9/modules/core/04-channel/types"
	"github.com/cosmos/ibc-go/v9/modules/core/exported"
	"github.com/cosmos/ibc-go/v9/modules/core/keeper"
)

type RedundantRelayDecorator struct {
	k *keeper.Keeper
}

func NewRedundantRelayDecorator(k *keeper.Keeper) RedundantRelayDecorator {
	return RedundantRelayDecorator{k: k}
}

// AnteHandle returns an error if a multiMsg tx only contains packet messages (Recv, Ack, Timeout) and additional update messages
// and all packet messages are redundant. If the transaction is just a single UpdateClient message, or the multimsg transaction
// contains some other message type, then the antedecorator returns no error and continues processing to ensure these transactions
// are included. This will ensure that relayers do not waste fees on multiMsg transactions when another relayer has already submitted
// all packets, by rejecting the tx at the mempool layer.
func (rrd RedundantRelayDecorator) AnteHandle(ctx sdk.Context, tx sdk.Tx, simulate bool, next sdk.AnteHandler) (sdk.Context, error) {
	// do not run redundancy check on DeliverTx or simulate
	if (ctx.IsCheckTx() || ctx.IsReCheckTx()) && !simulate {
		// keep track of total packet messages and number of redundancies across `RecvPacket`, `AcknowledgePacket`, and `TimeoutPacket/OnClose`
		redundancies := 0
		packetMsgs := 0
		for _, m := range tx.GetMsgs() {
			switch msg := m.(type) {
			case *channeltypes.MsgRecvPacket:
				var (
					response *channeltypes.MsgRecvPacketResponse
					err      error
				)
				// when we are in ReCheckTx mode, ctx.IsCheckTx() will also return true
				// therefore we must start the if statement on ctx.IsReCheckTx() to correctly
				// determine which mode we are in
				if ctx.IsReCheckTx() {
					response, err = rrd.recvPacketReCheckTx(ctx, msg)
				} else {
					response, err = rrd.recvPacketCheckTx(ctx, msg)
				}
				if err != nil {
					return ctx, err
				}

				if response.Result == channeltypes.NOOP {
					redundancies++
				}
				packetMsgs++

			case *channeltypes.MsgAcknowledgement:
				response, err := rrd.k.Acknowledgement(ctx, msg)
				if err != nil {
					return ctx, err
				}
				if response.Result == channeltypes.NOOP {
					redundancies++
				}
				packetMsgs++

			case *channeltypes.MsgTimeout:
				response, err := rrd.k.Timeout(ctx, msg)
				if err != nil {
					return ctx, err
				}
				if response.Result == channeltypes.NOOP {
					redundancies++
				}
				packetMsgs++

			case *channeltypes.MsgTimeoutOnClose:
				response, err := rrd.k.TimeoutOnClose(ctx, msg)
				if err != nil {
					return ctx, err
				}
				if response.Result == channeltypes.NOOP {
					redundancies++
				}
				packetMsgs++

			case *clienttypes.MsgUpdateClient:
				if err := rrd.updateClientCheckTx(ctx, msg); err != nil {
					return ctx, err
				}

			default:
				// if the multiMsg tx has a msg that is not a packet msg or update msg, then we will not return error
				// regardless of if all packet messages are redundant. This ensures that non-packet messages get processed
				// even if they get batched with redundant packet messages.
				return next(ctx, tx, simulate)
			}
		}

		// only return error if all packet messages are redundant
		if redundancies == packetMsgs && packetMsgs > 0 {
			return ctx, channeltypes.ErrRedundantTx
		}
	}
	return next(ctx, tx, simulate)
}

// recvPacketCheckTx runs a subset of ibc recv packet logic to be used specifically within the RedundantRelayDecorator AnteHandler.
// It only performs core IBC receiving logic and skips any application logic.
func (rrd RedundantRelayDecorator) recvPacketCheckTx(ctx sdk.Context, msg *channeltypes.MsgRecvPacket) (*channeltypes.MsgRecvPacketResponse, error) {
	// If the packet was already received, perform a no-op
	// Use a cached context to prevent accidental state changes
	cacheCtx, writeFn := ctx.CacheContext()
<<<<<<< HEAD
	err := rrd.k.ChannelKeeper.RecvPacket(cacheCtx, msg.Packet, msg.ProofCommitment, msg.ProofHeight)
=======
	_, err = rrd.k.ChannelKeeper.RecvPacket(cacheCtx, capability, msg.Packet, msg.ProofCommitment, msg.ProofHeight)
>>>>>>> 2028e9a3

	switch err {
	case nil:
		writeFn()
	case channeltypes.ErrNoOpMsg:
		return &channeltypes.MsgRecvPacketResponse{Result: channeltypes.NOOP}, nil
	default:
		return nil, errorsmod.Wrap(err, "receive packet verification failed")
	}

	return &channeltypes.MsgRecvPacketResponse{Result: channeltypes.SUCCESS}, nil
}

// recvPacketReCheckTx runs a subset of ibc recv packet logic to be used specifically within the RedundantRelayDecorator AnteHandler.
// It only performs core IBC receiving logic and skips any application logic.
func (rrd RedundantRelayDecorator) recvPacketReCheckTx(ctx sdk.Context, msg *channeltypes.MsgRecvPacket) (*channeltypes.MsgRecvPacketResponse, error) {
	// If the packet was already received, perform a no-op
	// Use a cached context to prevent accidental state changes
	cacheCtx, writeFn := ctx.CacheContext()
	err := rrd.k.ChannelKeeper.RecvPacketReCheckTx(cacheCtx, msg.Packet)

	switch err {
	case nil:
		writeFn()
	case channeltypes.ErrNoOpMsg:
		return &channeltypes.MsgRecvPacketResponse{Result: channeltypes.NOOP}, nil
	default:
		return nil, errorsmod.Wrap(err, "receive packet verification failed")
	}

	return &channeltypes.MsgRecvPacketResponse{Result: channeltypes.SUCCESS}, nil
}

// updateClientCheckTx runs a subset of ibc client update logic to be used specifically within the RedundantRelayDecorator AnteHandler.
// The following function performs ibc client message verification for CheckTx only and state updates in both CheckTx and ReCheckTx.
// Note that misbehaviour checks are omitted.
func (rrd RedundantRelayDecorator) updateClientCheckTx(ctx sdk.Context, msg *clienttypes.MsgUpdateClient) error {
	clientMsg, err := clienttypes.UnpackClientMessage(msg.ClientMessage)
	if err != nil {
		return err
	}

	if status := rrd.k.ClientKeeper.GetClientStatus(ctx, msg.ClientId); status != exported.Active {
		return errorsmod.Wrapf(clienttypes.ErrClientNotActive, "cannot update client (%s) with status %s", msg.ClientId, status)
	}

	clientModule, err := rrd.k.ClientKeeper.Route(ctx, msg.ClientId)
	if err != nil {
		return err
	}

	if !ctx.IsReCheckTx() {
		if err := clientModule.VerifyClientMessage(ctx, msg.ClientId, clientMsg); err != nil {
			return err
		}
	}

	heights := clientModule.UpdateState(ctx, msg.ClientId, clientMsg)

	ctx.Logger().With("module", "x/"+exported.ModuleName).Debug("ante ibc client update", "consensusHeights", heights)

	return nil
}<|MERGE_RESOLUTION|>--- conflicted
+++ resolved
@@ -111,11 +111,7 @@
 	// If the packet was already received, perform a no-op
 	// Use a cached context to prevent accidental state changes
 	cacheCtx, writeFn := ctx.CacheContext()
-<<<<<<< HEAD
-	err := rrd.k.ChannelKeeper.RecvPacket(cacheCtx, msg.Packet, msg.ProofCommitment, msg.ProofHeight)
-=======
-	_, err = rrd.k.ChannelKeeper.RecvPacket(cacheCtx, capability, msg.Packet, msg.ProofCommitment, msg.ProofHeight)
->>>>>>> 2028e9a3
+	_, err = rrd.k.ChannelKeeper.RecvPacket(cacheCtx, msg.Packet, msg.ProofCommitment, msg.ProofHeight)
 
 	switch err {
 	case nil:
