package keeper_test

import (
	"fmt"

	codectypes "github.com/cosmos/cosmos-sdk/codec/types"
	sdk "github.com/cosmos/cosmos-sdk/types"
	grpctypes "github.com/cosmos/cosmos-sdk/types/grpc"
	"github.com/cosmos/cosmos-sdk/types/query"
	"google.golang.org/grpc/metadata"

	"github.com/cosmos/ibc-go/v7/modules/core/02-client/types"
	"github.com/cosmos/ibc-go/v7/modules/core/exported"
	ibctm "github.com/cosmos/ibc-go/v7/modules/light-clients/07-tendermint"
	ibctesting "github.com/cosmos/ibc-go/v7/testing"
)

func (suite *KeeperTestSuite) TestQueryClientState() {
	var (
		req            *types.QueryClientStateRequest
		expClientState *codectypes.Any
	)

	testCases := []struct {
		msg      string
		malleate func()
		expPass  bool
	}{
		{
			"req is nil",
			func() {
				req = nil
			},
			false,
		},
		{
			"invalid clientID",
			func() {
				req = &types.QueryClientStateRequest{}
			},
			false,
		},
		{
			"client not found",
			func() {
				req = &types.QueryClientStateRequest{
					ClientId: testClientID,
				}
			},
			false,
		},
		{
			"success",
			func() {
				path := ibctesting.NewPath(suite.chainA, suite.chainB)
				suite.coordinator.SetupClients(path)

				var err error
				expClientState, err = types.PackClientState(path.EndpointA.GetClientState())
				suite.Require().NoError(err)

				req = &types.QueryClientStateRequest{
					ClientId: path.EndpointA.ClientID,
				}
			},
			true,
		},
	}

	for _, tc := range testCases {
		suite.Run(fmt.Sprintf("Case %s", tc.msg), func() {
			suite.SetupTest() // reset

			tc.malleate()
			ctx := sdk.WrapSDKContext(suite.chainA.GetContext())
			res, err := suite.chainA.QueryServer.ClientState(ctx, req)

			if tc.expPass {
				suite.Require().NoError(err)
				suite.Require().NotNil(res)
				suite.Require().Equal(expClientState, res.ClientState)

				// ensure UnpackInterfaces is defined
				cachedValue := res.ClientState.GetCachedValue()
				suite.Require().NotNil(cachedValue)
			} else {
				suite.Require().Error(err)
			}
		})
	}
}

func (suite *KeeperTestSuite) TestQueryClientStates() {
	var (
		req             *types.QueryClientStatesRequest
		expClientStates = types.IdentifiedClientStates{}
	)

	testCases := []struct {
		msg      string
		malleate func()
		expPass  bool
	}{
		{
			"req is nil",
			func() {
				req = nil
			},
			false,
		},
		{
			"empty pagination",
			func() {
				localhost := types.NewIdentifiedClientState(exported.LocalhostClientID, suite.chainA.GetClientState(exported.LocalhostClientID))
				expClientStates = types.IdentifiedClientStates{localhost}
				req = &types.QueryClientStatesRequest{}
			},
			true,
		},
		{
			"success, only localhost",
			func() {
				localhost := types.NewIdentifiedClientState(exported.LocalhostClientID, suite.chainA.GetClientState(exported.LocalhostClientID))
				expClientStates = types.IdentifiedClientStates{localhost}
				req = &types.QueryClientStatesRequest{
					Pagination: &query.PageRequest{
						Limit:      3,
						CountTotal: true,
					},
				}
			},
			true,
		},
		{
			"success",
			func() {
				path1 := ibctesting.NewPath(suite.chainA, suite.chainB)
				suite.coordinator.SetupClients(path1)

				path2 := ibctesting.NewPath(suite.chainA, suite.chainB)
				suite.coordinator.SetupClients(path2)

				clientStateA1 := path1.EndpointA.GetClientState()
				clientStateA2 := path2.EndpointA.GetClientState()

				localhost := types.NewIdentifiedClientState(exported.LocalhostClientID, suite.chainA.GetClientState(exported.LocalhostClientID))
				idcs := types.NewIdentifiedClientState(path1.EndpointA.ClientID, clientStateA1)
				idcs2 := types.NewIdentifiedClientState(path2.EndpointA.ClientID, clientStateA2)

				// order is sorted by client id
<<<<<<< HEAD
				expClientStates = types.IdentifiedClientStates{idcs, idcs2}.Sort()
=======
				expClientStates = types.IdentifiedClientStates{localhost, idcs, idcs2}.Sort()
>>>>>>> ea732c13
				req = &types.QueryClientStatesRequest{
					Pagination: &query.PageRequest{
						Limit:      20,
						CountTotal: true,
					},
				}
			},
			true,
		},
	}

	for _, tc := range testCases {
		suite.Run(fmt.Sprintf("Case %s", tc.msg), func() {
			suite.SetupTest() // reset
<<<<<<< HEAD
=======

>>>>>>> ea732c13
			tc.malleate()

			ctx := sdk.WrapSDKContext(suite.chainA.GetContext())
			res, err := suite.chainA.QueryServer.ClientStates(ctx, req)
			if tc.expPass {
				suite.Require().NoError(err)
				suite.Require().NotNil(res)
				suite.Require().Equal(expClientStates.Sort(), res.ClientStates)
				suite.Require().Equal(len(expClientStates), int(res.Pagination.Total))
			} else {
				suite.Require().Error(err)
			}
		})
	}
}

func (suite *KeeperTestSuite) TestQueryConsensusState() {
	var (
		req               *types.QueryConsensusStateRequest
		expConsensusState *codectypes.Any
	)

	testCases := []struct {
		msg      string
		malleate func()
		expPass  bool
	}{
		{
			"req is nil",
			func() {
				req = nil
			},
			false,
		},
		{
			"invalid clientID",
			func() {
				req = &types.QueryConsensusStateRequest{}
			},
			false,
		},
		{
			"invalid height",
			func() {
				req = &types.QueryConsensusStateRequest{
					ClientId:       testClientID,
					RevisionNumber: 0,
					RevisionHeight: 0,
					LatestHeight:   false,
				}
			},
			false,
		},
		{
			"consensus state not found",
			func() {
				req = &types.QueryConsensusStateRequest{
					ClientId:     ibctesting.FirstClientID,
					LatestHeight: true,
				}
			},
			false,
		},
		{
			"success latest height",
			func() {
				path := ibctesting.NewPath(suite.chainA, suite.chainB)
				suite.coordinator.SetupClients(path)
				cs := path.EndpointA.GetConsensusState(path.EndpointA.GetClientState().GetLatestHeight())

				var err error
				expConsensusState, err = types.PackConsensusState(cs)
				suite.Require().NoError(err)

				req = &types.QueryConsensusStateRequest{
					ClientId:     path.EndpointA.ClientID,
					LatestHeight: true,
				}
			},
			true,
		},
		{
			"success with height",
			func() {
				path := ibctesting.NewPath(suite.chainA, suite.chainB)
				suite.coordinator.SetupClients(path)
				height := path.EndpointA.GetClientState().GetLatestHeight()
				cs := path.EndpointA.GetConsensusState(height)

				var err error
				expConsensusState, err = types.PackConsensusState(cs)
				suite.Require().NoError(err)

				// update client to new height
				err = path.EndpointA.UpdateClient()
				suite.Require().NoError(err)

				req = &types.QueryConsensusStateRequest{
					ClientId:       path.EndpointA.ClientID,
					RevisionNumber: height.GetRevisionNumber(),
					RevisionHeight: height.GetRevisionHeight(),
				}
			},
			true,
		},
	}

	for _, tc := range testCases {
		suite.Run(fmt.Sprintf("Case %s", tc.msg), func() {
			suite.SetupTest() // reset

			tc.malleate()
			ctx := sdk.WrapSDKContext(suite.chainA.GetContext())
			res, err := suite.chainA.QueryServer.ConsensusState(ctx, req)

			if tc.expPass {
				suite.Require().NoError(err)
				suite.Require().NotNil(res)
				suite.Require().Equal(expConsensusState, res.ConsensusState)

				// ensure UnpackInterfaces is defined
				cachedValue := res.ConsensusState.GetCachedValue()
				suite.Require().NotNil(cachedValue)
			} else {
				suite.Require().Error(err)
			}
		})
	}
}

func (suite *KeeperTestSuite) TestQueryConsensusStates() {
	var (
		req                *types.QueryConsensusStatesRequest
		expConsensusStates []types.ConsensusStateWithHeight
	)

	testCases := []struct {
		msg      string
		malleate func()
		expPass  bool
	}{
		{
			"success: without pagination",
			func() {
				req = &types.QueryConsensusStatesRequest{
					ClientId: testClientID,
				}
			},
			true,
		},
		{
			"success, no results",
			func() {
				req = &types.QueryConsensusStatesRequest{
					ClientId: testClientID,
					Pagination: &query.PageRequest{
						Limit:      3,
						CountTotal: true,
					},
				}
			},
			true,
		},
		{
			"success",
			func() {
				path := ibctesting.NewPath(suite.chainA, suite.chainB)
				suite.coordinator.SetupClients(path)

				height1 := path.EndpointA.GetClientState().GetLatestHeight().(types.Height)
				expConsensusStates = append(
					expConsensusStates,
					types.NewConsensusStateWithHeight(
						height1,
						path.EndpointA.GetConsensusState(height1),
					))

				err := path.EndpointA.UpdateClient()
				suite.Require().NoError(err)

				height2 := path.EndpointA.GetClientState().GetLatestHeight().(types.Height)
				expConsensusStates = append(
					expConsensusStates,
					types.NewConsensusStateWithHeight(
						height2,
						path.EndpointA.GetConsensusState(height2),
					))

				req = &types.QueryConsensusStatesRequest{
					ClientId: path.EndpointA.ClientID,
					Pagination: &query.PageRequest{
						Limit:      3,
						CountTotal: true,
					},
				}
			},
			true,
		},
		{
			"invalid client identifier",
			func() {
				req = &types.QueryConsensusStatesRequest{}
			},
			false,
		},
	}

	for _, tc := range testCases {
		suite.Run(fmt.Sprintf("Case %s", tc.msg), func() {
			suite.SetupTest() // reset

			tc.malleate()
			ctx := sdk.WrapSDKContext(suite.chainA.GetContext())
			res, err := suite.chainA.QueryServer.ConsensusStates(ctx, req)

			if tc.expPass {
				suite.Require().NoError(err)
				suite.Require().NotNil(res)
				suite.Require().Equal(len(expConsensusStates), len(res.ConsensusStates))
				for i := range expConsensusStates {
					suite.Require().NotNil(res.ConsensusStates[i])
					suite.Require().Equal(expConsensusStates[i], res.ConsensusStates[i])
					// ensure UnpackInterfaces is defined
					cachedValue := res.ConsensusStates[i].ConsensusState.GetCachedValue()
					suite.Require().NotNil(cachedValue)
				}
			} else {
				suite.Require().Error(err)
			}
		})
	}
}

func (suite *KeeperTestSuite) TestQueryConsensusStateHeights() {
	var (
		req                      *types.QueryConsensusStateHeightsRequest
		expConsensusStateHeights []types.Height
	)

	testCases := []struct {
		msg      string
		malleate func()
		expPass  bool
	}{
		{
			"success: without pagination",
			func() {
				req = &types.QueryConsensusStateHeightsRequest{
					ClientId: testClientID,
				}
			},
			true,
		},
		{
			"success: response contains no results",
			func() {
				req = &types.QueryConsensusStateHeightsRequest{
					ClientId: testClientID,
					Pagination: &query.PageRequest{
						Limit:      3,
						CountTotal: true,
					},
				}
			},
			true,
		},
		{
			"success: returns consensus heights",
			func() {
				path := ibctesting.NewPath(suite.chainA, suite.chainB)
				suite.coordinator.SetupClients(path)

				expConsensusStateHeights = append(expConsensusStateHeights, path.EndpointA.GetClientState().GetLatestHeight().(types.Height))

				err := path.EndpointA.UpdateClient()
				suite.Require().NoError(err)

				expConsensusStateHeights = append(expConsensusStateHeights, path.EndpointA.GetClientState().GetLatestHeight().(types.Height))

				req = &types.QueryConsensusStateHeightsRequest{
					ClientId: path.EndpointA.ClientID,
					Pagination: &query.PageRequest{
						Limit:      3,
						CountTotal: true,
					},
				}
			},
			true,
		},
		{
			"invalid client identifier",
			func() {
				req = &types.QueryConsensusStateHeightsRequest{}
			},
			false,
		},
	}

	for _, tc := range testCases {
		suite.Run(fmt.Sprintf("Case %s", tc.msg), func() {
			suite.SetupTest() // reset

			tc.malleate()
			ctx := sdk.WrapSDKContext(suite.chainA.GetContext())
			res, err := suite.chainA.QueryServer.ConsensusStateHeights(ctx, req)

			if tc.expPass {
				suite.Require().NoError(err)
				suite.Require().NotNil(res)
				suite.Require().Equal(len(expConsensusStateHeights), len(res.ConsensusStateHeights))
				for i := range expConsensusStateHeights {
					suite.Require().NotNil(res.ConsensusStateHeights[i])
					suite.Require().Equal(expConsensusStateHeights[i], res.ConsensusStateHeights[i])
				}
			} else {
				suite.Require().Error(err)
			}
		})
	}
}

func (suite *KeeperTestSuite) TestQueryClientStatus() {
	var req *types.QueryClientStatusRequest

	testCases := []struct {
		msg       string
		malleate  func()
		expPass   bool
		expStatus string
	}{
		{
			"req is nil",
			func() {
				req = nil
			},
			false, "",
		},
		{
			"invalid clientID",
			func() {
				req = &types.QueryClientStatusRequest{}
			},
			false, "",
		},
		{
			"client not found",
			func() {
				req = &types.QueryClientStatusRequest{
					ClientId: ibctesting.InvalidID,
				}
			},
			false, "",
		},
		{
			"Active client status",
			func() {
				path := ibctesting.NewPath(suite.chainA, suite.chainB)
				suite.coordinator.SetupClients(path)
				req = &types.QueryClientStatusRequest{
					ClientId: path.EndpointA.ClientID,
				}
			},
			true, exported.Active.String(),
		},
		{
			"Unknown client status",
			func() {
				path := ibctesting.NewPath(suite.chainA, suite.chainB)
				suite.coordinator.SetupClients(path)
				clientState := path.EndpointA.GetClientState().(*ibctm.ClientState)

				// increment latest height so no consensus state is stored
				clientState.LatestHeight = clientState.LatestHeight.Increment().(types.Height)
				path.EndpointA.SetClientState(clientState)

				req = &types.QueryClientStatusRequest{
					ClientId: path.EndpointA.ClientID,
				}
			},
			true, exported.Expired.String(),
		},
		{
			"Frozen client status",
			func() {
				path := ibctesting.NewPath(suite.chainA, suite.chainB)
				suite.coordinator.SetupClients(path)
				clientState := path.EndpointA.GetClientState().(*ibctm.ClientState)

				clientState.FrozenHeight = types.NewHeight(0, 1)
				path.EndpointA.SetClientState(clientState)

				req = &types.QueryClientStatusRequest{
					ClientId: path.EndpointA.ClientID,
				}
			},
			true, exported.Frozen.String(),
		},
	}

	for _, tc := range testCases {
		suite.Run(fmt.Sprintf("Case %s", tc.msg), func() {
			suite.SetupTest() // reset

			tc.malleate()
			ctx := sdk.WrapSDKContext(suite.chainA.GetContext())
			res, err := suite.chainA.QueryServer.ClientStatus(ctx, req)

			if tc.expPass {
				suite.Require().NoError(err)
				suite.Require().NotNil(res)
				suite.Require().Equal(tc.expStatus, res.Status)
			} else {
				suite.Require().Error(err)
			}
		})
	}
}

func (suite *KeeperTestSuite) TestQueryUpgradedConsensusStates() {
	var (
		req               *types.QueryUpgradedConsensusStateRequest
		expConsensusState *codectypes.Any
		height            int64
	)

	testCases := []struct {
		msg      string
		malleate func()
		expPass  bool
	}{
		{
			"req is nil",
			func() {
				req = nil
			},
			false,
		},
		{
			"no plan",
			func() {
				req = &types.QueryUpgradedConsensusStateRequest{}
			},
			false,
		},
		{
			"valid consensus state",
			func() {
				req = &types.QueryUpgradedConsensusStateRequest{}
				lastHeight := types.NewHeight(0, uint64(suite.ctx.BlockHeight()))
				height = int64(lastHeight.GetRevisionHeight())
				suite.ctx = suite.ctx.WithBlockHeight(height)

				expConsensusState = types.MustPackConsensusState(suite.consensusState)
				bz := types.MustMarshalConsensusState(suite.cdc, suite.consensusState)
				err := suite.keeper.SetUpgradedConsensusState(suite.ctx, height, bz)
				suite.Require().NoError(err)
			},
			true,
		},
	}

	for _, tc := range testCases {
		suite.Run(fmt.Sprintf("Case %s", tc.msg), func() {
			suite.SetupTest() // reset

			tc.malleate()

			ctx := sdk.WrapSDKContext(suite.ctx)
			ctx = metadata.AppendToOutgoingContext(ctx, grpctypes.GRPCBlockHeightHeader, fmt.Sprintf("%d", height))

			res, err := suite.queryClient.UpgradedConsensusState(ctx, req)
			if tc.expPass {
				suite.Require().NoError(err)
				suite.Require().True(expConsensusState.Equal(res.UpgradedConsensusState))
			} else {
				suite.Require().Error(err)
			}
		})
	}
}

func (suite *KeeperTestSuite) TestQueryClientParams() {
	ctx := sdk.WrapSDKContext(suite.chainA.GetContext())
	expParams := types.DefaultParams()
	res, _ := suite.chainA.QueryServer.ClientParams(ctx, &types.QueryClientParamsRequest{})
	suite.Require().Equal(&expParams, res.Params)
}<|MERGE_RESOLUTION|>--- conflicted
+++ resolved
@@ -148,11 +148,7 @@
 				idcs2 := types.NewIdentifiedClientState(path2.EndpointA.ClientID, clientStateA2)
 
 				// order is sorted by client id
-<<<<<<< HEAD
-				expClientStates = types.IdentifiedClientStates{idcs, idcs2}.Sort()
-=======
 				expClientStates = types.IdentifiedClientStates{localhost, idcs, idcs2}.Sort()
->>>>>>> ea732c13
 				req = &types.QueryClientStatesRequest{
 					Pagination: &query.PageRequest{
 						Limit:      20,
@@ -167,10 +163,6 @@
 	for _, tc := range testCases {
 		suite.Run(fmt.Sprintf("Case %s", tc.msg), func() {
 			suite.SetupTest() // reset
-<<<<<<< HEAD
-=======
-
->>>>>>> ea732c13
 			tc.malleate()
 
 			ctx := sdk.WrapSDKContext(suite.chainA.GetContext())
