package keeper

import (
	sdk "github.com/cosmos/cosmos-sdk/types"

	v7 "github.com/cosmos/ibc-go/v7/modules/core/02-client/migrations/v7"
)

// Migrator is a struct for handling in-place store migrations.
type Migrator struct {
	keeper Keeper
}

// NewMigrator returns a new Migrator.
func NewMigrator(keeper Keeper) Migrator {
	return Migrator{keeper: keeper}
}

<<<<<<< HEAD
// Migrate2to3 migrates from version 2 to 3.
=======
// Migrate2to3 migrates from consensus version 2 to 3.
>>>>>>> ea732c13
// This migration
// - migrates solo machine client states from v2 to v3 protobuf definition
// - prunes solo machine consensus states
// - removes the localhost client
// - asserts that existing tendermint clients are properly registered on the chain codec
func (m Migrator) Migrate2to3(ctx sdk.Context) error {
	return v7.MigrateStore(ctx, m.keeper.storeKey, m.keeper.cdc, m.keeper)
<<<<<<< HEAD
=======
}

// Migrate3to4 migrates from consensus version 3 to 4.
// This migration enables the localhost client.
func (m Migrator) Migrate3to4(ctx sdk.Context) error {
	return v7.MigrateLocalhostClient(ctx, m.keeper)
>>>>>>> ea732c13
}<|MERGE_RESOLUTION|>--- conflicted
+++ resolved
@@ -16,11 +16,7 @@
 	return Migrator{keeper: keeper}
 }
 
-<<<<<<< HEAD
-// Migrate2to3 migrates from version 2 to 3.
-=======
 // Migrate2to3 migrates from consensus version 2 to 3.
->>>>>>> ea732c13
 // This migration
 // - migrates solo machine client states from v2 to v3 protobuf definition
 // - prunes solo machine consensus states
@@ -28,13 +24,10 @@
 // - asserts that existing tendermint clients are properly registered on the chain codec
 func (m Migrator) Migrate2to3(ctx sdk.Context) error {
 	return v7.MigrateStore(ctx, m.keeper.storeKey, m.keeper.cdc, m.keeper)
-<<<<<<< HEAD
-=======
 }
 
 // Migrate3to4 migrates from consensus version 3 to 4.
 // This migration enables the localhost client.
 func (m Migrator) Migrate3to4(ctx sdk.Context) error {
 	return v7.MigrateLocalhostClient(ctx, m.keeper)
->>>>>>> ea732c13
 }