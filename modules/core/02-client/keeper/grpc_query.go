package keeper

import (
	"bytes"
	"context"
	"fmt"
	"slices"
	"sort"
	"strings"

	"google.golang.org/grpc/codes"
	"google.golang.org/grpc/status"

	errorsmod "cosmossdk.io/errors"
	"cosmossdk.io/store/prefix"

	sdk "github.com/cosmos/cosmos-sdk/types"
	"github.com/cosmos/cosmos-sdk/types/query"

	"github.com/cosmos/ibc-go/v8/modules/core/02-client/types"
	host "github.com/cosmos/ibc-go/v8/modules/core/24-host"
	"github.com/cosmos/ibc-go/v8/modules/core/exported"
)

var _ types.QueryServer = (*Keeper)(nil)

// ClientState implements the Query/ClientState gRPC method
func (k Keeper) ClientState(c context.Context, req *types.QueryClientStateRequest) (*types.QueryClientStateResponse, error) {
	if req == nil {
		return nil, status.Error(codes.InvalidArgument, "empty request")
	}

	if err := host.ClientIdentifierValidator(req.ClientId); err != nil {
		return nil, status.Error(codes.InvalidArgument, err.Error())
	}

	ctx := sdk.UnwrapSDKContext(c)
	clientState, found := k.GetClientState(ctx, req.ClientId)
	if !found {
		return nil, status.Error(
			codes.NotFound,
			errorsmod.Wrap(types.ErrClientNotFound, req.ClientId).Error(),
		)
	}

	protoAny, err := types.PackClientState(clientState)
	if err != nil {
		return nil, status.Error(codes.Internal, err.Error())
	}

	proofHeight := types.GetSelfHeight(ctx)
	return &types.QueryClientStateResponse{
		ClientState: protoAny,
		ProofHeight: proofHeight,
	}, nil
}

// ClientStates implements the Query/ClientStates gRPC method
func (k Keeper) ClientStates(c context.Context, req *types.QueryClientStatesRequest) (*types.QueryClientStatesResponse, error) {
	if req == nil {
		return nil, status.Error(codes.InvalidArgument, "empty request")
	}

	ctx := sdk.UnwrapSDKContext(c)

	var clientStates types.IdentifiedClientStates
	store := prefix.NewStore(ctx.KVStore(k.storeKey), host.KeyClientStorePrefix)

	pageRes, err := query.FilteredPaginate(store, req.Pagination, func(key, value []byte, accumulate bool) (bool, error) {
		// filter any metadata stored under client state key
		keySplit := strings.Split(string(key), "/")
		if keySplit[len(keySplit)-1] != "clientState" {
			return false, nil
		}

		clientState, err := k.UnmarshalClientState(value)
		if err != nil {
			return false, err
		}

		clientID := keySplit[1]
		if err := host.ClientIdentifierValidator(clientID); err != nil {
			return false, err
		}

		identifiedClient := types.NewIdentifiedClientState(clientID, clientState)
		clientStates = append(clientStates, identifiedClient)
		return true, nil
	})
	if err != nil {
		return nil, err
	}

	sort.Sort(clientStates)

	return &types.QueryClientStatesResponse{
		ClientStates: clientStates,
		Pagination:   pageRes,
	}, nil
}

// ConsensusState implements the Query/ConsensusState gRPC method
func (k Keeper) ConsensusState(c context.Context, req *types.QueryConsensusStateRequest) (*types.QueryConsensusStateResponse, error) {
	if req == nil {
		return nil, status.Error(codes.InvalidArgument, "empty request")
	}

	if err := host.ClientIdentifierValidator(req.ClientId); err != nil {
		return nil, status.Error(codes.InvalidArgument, err.Error())
	}

	ctx := sdk.UnwrapSDKContext(c)

	var (
		consensusState exported.ConsensusState
		found          bool
	)

	height := types.NewHeight(req.RevisionNumber, req.RevisionHeight)
	if req.LatestHeight {
		consensusState, found = k.GetLatestClientConsensusState(ctx, req.ClientId)
	} else {
		if req.RevisionHeight == 0 {
			return nil, status.Error(codes.InvalidArgument, "consensus state height cannot be 0")
		}

		consensusState, found = k.GetClientConsensusState(ctx, req.ClientId, height)
	}

	if !found {
		return nil, status.Error(
			codes.NotFound,
			errorsmod.Wrapf(types.ErrConsensusStateNotFound, "client-id: %s, height: %s", req.ClientId, height).Error(),
		)
	}

	protoAny, err := types.PackConsensusState(consensusState)
	if err != nil {
		return nil, status.Error(codes.Internal, err.Error())
	}

	proofHeight := types.GetSelfHeight(ctx)
	return &types.QueryConsensusStateResponse{
		ConsensusState: protoAny,
		ProofHeight:    proofHeight,
	}, nil
}

// ConsensusStates implements the Query/ConsensusStates gRPC method
func (k Keeper) ConsensusStates(c context.Context, req *types.QueryConsensusStatesRequest) (*types.QueryConsensusStatesResponse, error) {
	if req == nil {
		return nil, status.Error(codes.InvalidArgument, "empty request")
	}

	if err := host.ClientIdentifierValidator(req.ClientId); err != nil {
		return nil, status.Error(codes.InvalidArgument, err.Error())
	}

	ctx := sdk.UnwrapSDKContext(c)

	var consensusStates []types.ConsensusStateWithHeight
	store := prefix.NewStore(ctx.KVStore(k.storeKey), host.FullClientKey(req.ClientId, []byte(fmt.Sprintf("%s/", host.KeyConsensusStatePrefix))))

	pageRes, err := query.FilteredPaginate(store, req.Pagination, func(key, value []byte, accumulate bool) (bool, error) {
		// filter any metadata stored under consensus state key
		if bytes.Contains(key, []byte("/")) {
			return false, nil
		}

		height, err := types.ParseHeight(string(key))
		if err != nil {
			return false, err
		}

		consensusState, err := k.UnmarshalConsensusState(value)
		if err != nil {
			return false, err
		}

		consensusStates = append(consensusStates, types.NewConsensusStateWithHeight(height, consensusState))
		return true, nil
	})
	if err != nil {
		return nil, err
	}

	return &types.QueryConsensusStatesResponse{
		ConsensusStates: consensusStates,
		Pagination:      pageRes,
	}, nil
}

// ConsensusStateHeights implements the Query/ConsensusStateHeights gRPC method
func (k Keeper) ConsensusStateHeights(c context.Context, req *types.QueryConsensusStateHeightsRequest) (*types.QueryConsensusStateHeightsResponse, error) {
	if req == nil {
		return nil, status.Error(codes.InvalidArgument, "empty request")
	}

	if err := host.ClientIdentifierValidator(req.ClientId); err != nil {
		return nil, status.Error(codes.InvalidArgument, err.Error())
	}

	ctx := sdk.UnwrapSDKContext(c)

	var consensusStateHeights []types.Height
	store := prefix.NewStore(ctx.KVStore(k.storeKey), host.FullClientKey(req.ClientId, []byte(fmt.Sprintf("%s/", host.KeyConsensusStatePrefix))))

	pageRes, err := query.FilteredPaginate(store, req.Pagination, func(key, _ []byte, accumulate bool) (bool, error) {
		// filter any metadata stored under consensus state key
		if bytes.Contains(key, []byte("/")) {
			return false, nil
		}

		height, err := types.ParseHeight(string(key))
		if err != nil {
			return false, err
		}

		consensusStateHeights = append(consensusStateHeights, height)
		return true, nil
	})
	if err != nil {
		return nil, err
	}

	return &types.QueryConsensusStateHeightsResponse{
		ConsensusStateHeights: consensusStateHeights,
		Pagination:            pageRes,
	}, nil
}

// ClientStatus implements the Query/ClientStatus gRPC method
func (k Keeper) ClientStatus(c context.Context, req *types.QueryClientStatusRequest) (*types.QueryClientStatusResponse, error) {
	if req == nil {
		return nil, status.Error(codes.InvalidArgument, "empty request")
	}

	if err := host.ClientIdentifierValidator(req.ClientId); err != nil {
		return nil, status.Error(codes.InvalidArgument, err.Error())
	}

	ctx := sdk.UnwrapSDKContext(c)
	clientStatus := k.GetClientStatus(ctx, req.ClientId)

	return &types.QueryClientStatusResponse{
		Status: clientStatus.String(),
	}, nil
}

// ClientParams implements the Query/ClientParams gRPC method
func (k Keeper) ClientParams(c context.Context, _ *types.QueryClientParamsRequest) (*types.QueryClientParamsResponse, error) {
	ctx := sdk.UnwrapSDKContext(c)
	params := k.GetParams(ctx)

	return &types.QueryClientParamsResponse{
		Params: &params,
	}, nil
}

// UpgradedClientState implements the Query/UpgradedClientState gRPC method
func (k Keeper) UpgradedClientState(c context.Context, req *types.QueryUpgradedClientStateRequest) (*types.QueryUpgradedClientStateResponse, error) {
	if req == nil {
		return nil, status.Error(codes.InvalidArgument, "empty request")
	}

	ctx := sdk.UnwrapSDKContext(c)

	plan, err := k.GetUpgradePlan(ctx)
	if err != nil {
		return nil, status.Error(codes.NotFound, err.Error())
	}

	bz, err := k.GetUpgradedClient(ctx, plan.Height)
	if err != nil {
		return nil, status.Error(codes.NotFound, err.Error())
	}

	clientState, err := types.UnmarshalClientState(k.cdc, bz)
	if err != nil {
		return nil, status.Error(
			codes.Internal, err.Error(),
		)
	}

	protoAny, err := types.PackClientState(clientState)
	if err != nil {
		return nil, status.Error(codes.Internal, err.Error())
	}

	return &types.QueryUpgradedClientStateResponse{
		UpgradedClientState: protoAny,
	}, nil
}

// UpgradedConsensusState implements the Query/UpgradedConsensusState gRPC method
func (k Keeper) UpgradedConsensusState(c context.Context, req *types.QueryUpgradedConsensusStateRequest) (*types.QueryUpgradedConsensusStateResponse, error) {
	if req == nil {
		return nil, status.Error(codes.InvalidArgument, "empty request")
	}

	ctx := sdk.UnwrapSDKContext(c)

	bz, err := k.GetUpgradedConsensusState(ctx, ctx.BlockHeight())
	if err != nil {
		return nil, status.Errorf(codes.NotFound, "%s, height %d", err.Error(), ctx.BlockHeight())
	}

	consensusState, err := types.UnmarshalConsensusState(k.cdc, bz)
	if err != nil {
		return nil, status.Error(
			codes.Internal, err.Error(),
		)
	}

	protoAny, err := types.PackConsensusState(consensusState)
	if err != nil {
		return nil, status.Error(codes.Internal, err.Error())
	}

	return &types.QueryUpgradedConsensusStateResponse{
		UpgradedConsensusState: protoAny,
	}, nil
}

// VerifyMembership implements the Query/VerifyMembership gRPC method
// NOTE: Any state changes made within this handler are discarded by leveraging a cached context. Gas is consumed for underlying state access.
// This gRPC method is intended to be used within the context of the state machine and delegates to light clients to verify proofs.
func (k Keeper) VerifyMembership(c context.Context, req *types.QueryVerifyMembershipRequest) (*types.QueryVerifyMembershipResponse, error) {
	if req == nil {
		return nil, status.Error(codes.InvalidArgument, "empty request")
	}

	if err := host.ClientIdentifierValidator(req.ClientId); err != nil {
		return nil, status.Error(codes.InvalidArgument, err.Error())
	}

	clientType, _, err := types.ParseClientIdentifier(req.ClientId)
	if err != nil {
		return nil, status.Error(codes.InvalidArgument, err.Error())
	}

	denyClients := []string{exported.Localhost, exported.Solomachine}
	if slices.Contains(denyClients, clientType) {
		return nil, status.Error(codes.InvalidArgument, errorsmod.Wrapf(types.ErrInvalidClientType, "verify membership is disabled for client types %s", denyClients).Error())
	}

	if len(req.Proof) == 0 {
		return nil, status.Error(codes.InvalidArgument, "empty proof")
	}

	if req.ProofHeight.IsZero() {
		return nil, status.Error(codes.InvalidArgument, "proof height must be non-zero")
	}

	if req.MerklePath.Empty() {
		return nil, status.Error(codes.InvalidArgument, "empty merkle path")
	}

	if len(req.Value) == 0 {
		return nil, status.Error(codes.InvalidArgument, "empty value")
	}

	ctx := sdk.UnwrapSDKContext(c)

	// cache the context to ensure clientState.VerifyMembership does not change state
	cachedCtx, _ := ctx.CacheContext()

	// make sure we charge the higher level context even on panic
	defer func() {
		ctx.GasMeter().ConsumeGas(cachedCtx.GasMeter().GasConsumed(), "verify membership query")
	}()

	clientModule, found := k.GetRouter().GetRoute(req.ClientId)
	if !found {
		return nil, status.Error(codes.NotFound, req.ClientId)
	}

<<<<<<< HEAD
	if clientStatus := k.GetClientStatus(ctx, clientState, req.ClientId); clientStatus != exported.Active {
		return nil, status.Error(codes.FailedPrecondition, errorsmod.Wrapf(types.ErrClientNotActive, "cannot verify membership using client (%s) with status %s", req.ClientId, clientStatus).Error())
	}

	if err := clientState.VerifyMembership(cachedCtx, k.ClientStore(cachedCtx, req.ClientId), k.cdc, req.ProofHeight, req.TimeDelay, req.BlockDelay, req.Proof, req.MerklePath, req.Value); err != nil {
=======
	if clientStatus := k.GetClientStatus(ctx, req.ClientId); clientStatus != exported.Active {
		return nil, status.Error(codes.FailedPrecondition, errorsmod.Wrapf(types.ErrClientNotActive, "cannot verify membership using client (%s) with status %s", req.ClientId, clientStatus).Error())
	}

	// consume flat gas fee for proof verification queries.
	// NOTE: consuming gas prior to method invocation also provides protection against recursive calls reaching stack overflow
	ctx.GasMeter().ConsumeGas(
		3*ctx.KVGasConfig().ReadCostPerByte*uint64(len(req.Proof)),
		"verify membership query",
	)

	if err := clientModule.VerifyMembership(cachedCtx, req.ClientId, req.ProofHeight, req.TimeDelay, req.BlockDelay, req.Proof, req.MerklePath, req.Value); err != nil {
>>>>>>> d327c07e
		k.Logger(ctx).Debug("proof verification failed", "key", req.MerklePath, "error", err)
		return &types.QueryVerifyMembershipResponse{
			Success: false,
		}, nil
	}

	return &types.QueryVerifyMembershipResponse{
		Success: true,
	}, nil
}<|MERGE_RESOLUTION|>--- conflicted
+++ resolved
@@ -375,13 +375,6 @@
 		return nil, status.Error(codes.NotFound, req.ClientId)
 	}
 
-<<<<<<< HEAD
-	if clientStatus := k.GetClientStatus(ctx, clientState, req.ClientId); clientStatus != exported.Active {
-		return nil, status.Error(codes.FailedPrecondition, errorsmod.Wrapf(types.ErrClientNotActive, "cannot verify membership using client (%s) with status %s", req.ClientId, clientStatus).Error())
-	}
-
-	if err := clientState.VerifyMembership(cachedCtx, k.ClientStore(cachedCtx, req.ClientId), k.cdc, req.ProofHeight, req.TimeDelay, req.BlockDelay, req.Proof, req.MerklePath, req.Value); err != nil {
-=======
 	if clientStatus := k.GetClientStatus(ctx, req.ClientId); clientStatus != exported.Active {
 		return nil, status.Error(codes.FailedPrecondition, errorsmod.Wrapf(types.ErrClientNotActive, "cannot verify membership using client (%s) with status %s", req.ClientId, clientStatus).Error())
 	}
@@ -394,7 +387,6 @@
 	)
 
 	if err := clientModule.VerifyMembership(cachedCtx, req.ClientId, req.ProofHeight, req.TimeDelay, req.BlockDelay, req.Proof, req.MerklePath, req.Value); err != nil {
->>>>>>> d327c07e
 		k.Logger(ctx).Debug("proof verification failed", "key", req.MerklePath, "error", err)
 		return &types.QueryVerifyMembershipResponse{
 			Success: false,
