package keeper

import (
	"bytes"
	"context"
	"fmt"
	"slices"
	"sort"
	"strings"

	"google.golang.org/grpc/codes"
	"google.golang.org/grpc/status"

	errorsmod "cosmossdk.io/errors"
	"cosmossdk.io/store/prefix"

	sdk "github.com/cosmos/cosmos-sdk/types"
	"github.com/cosmos/cosmos-sdk/types/query"

	"github.com/cosmos/ibc-go/v8/modules/core/02-client/types"
	host "github.com/cosmos/ibc-go/v8/modules/core/24-host"
	"github.com/cosmos/ibc-go/v8/modules/core/exported"
)

var _ types.QueryServer = (*Keeper)(nil)

// ClientState implements the Query/ClientState gRPC method
func (k Keeper) ClientState(c context.Context, req *types.QueryClientStateRequest) (*types.QueryClientStateResponse, error) {
	if req == nil {
		return nil, status.Error(codes.InvalidArgument, "empty request")
	}

	if err := host.ClientIdentifierValidator(req.ClientId); err != nil {
		return nil, status.Error(codes.InvalidArgument, err.Error())
	}

	ctx := sdk.UnwrapSDKContext(c)
	clientState, found := k.GetClientState(ctx, req.ClientId)
	if !found {
		return nil, status.Error(
			codes.NotFound,
			errorsmod.Wrap(types.ErrClientNotFound, req.ClientId).Error(),
		)
	}

	protoAny, err := types.PackClientState(clientState)
	if err != nil {
		return nil, status.Error(codes.Internal, err.Error())
	}

	proofHeight := types.GetSelfHeight(ctx)
	return &types.QueryClientStateResponse{
		ClientState: protoAny,
		ProofHeight: proofHeight,
	}, nil
}

// ClientStates implements the Query/ClientStates gRPC method
func (k Keeper) ClientStates(c context.Context, req *types.QueryClientStatesRequest) (*types.QueryClientStatesResponse, error) {
	if req == nil {
		return nil, status.Error(codes.InvalidArgument, "empty request")
	}

	ctx := sdk.UnwrapSDKContext(c)

	var clientStates types.IdentifiedClientStates
	store := prefix.NewStore(ctx.KVStore(k.storeKey), host.KeyClientStorePrefix)

	pageRes, err := query.FilteredPaginate(store, req.Pagination, func(key, value []byte, accumulate bool) (bool, error) {
		// filter any metadata stored under client state key
		keySplit := strings.Split(string(key), "/")
		if keySplit[len(keySplit)-1] != "clientState" {
			return false, nil
		}

		clientState, err := k.UnmarshalClientState(value)
		if err != nil {
			return false, err
		}

		clientID := keySplit[1]
		if err := host.ClientIdentifierValidator(clientID); err != nil {
			return false, err
		}

		identifiedClient := types.NewIdentifiedClientState(clientID, clientState)
		clientStates = append(clientStates, identifiedClient)
		return true, nil
	})
	if err != nil {
		return nil, err
	}

	sort.Sort(clientStates)

	return &types.QueryClientStatesResponse{
		ClientStates: clientStates,
		Pagination:   pageRes,
	}, nil
}

// ConsensusState implements the Query/ConsensusState gRPC method
func (k Keeper) ConsensusState(c context.Context, req *types.QueryConsensusStateRequest) (*types.QueryConsensusStateResponse, error) {
	if req == nil {
		return nil, status.Error(codes.InvalidArgument, "empty request")
	}

	if err := host.ClientIdentifierValidator(req.ClientId); err != nil {
		return nil, status.Error(codes.InvalidArgument, err.Error())
	}

	ctx := sdk.UnwrapSDKContext(c)

	var (
		consensusState exported.ConsensusState
		found          bool
	)

	height := types.NewHeight(req.RevisionNumber, req.RevisionHeight)
	if req.LatestHeight {
		consensusState, found = k.GetLatestClientConsensusState(ctx, req.ClientId)
	} else {
		if req.RevisionHeight == 0 {
			return nil, status.Error(codes.InvalidArgument, "consensus state height cannot be 0")
		}

		consensusState, found = k.GetClientConsensusState(ctx, req.ClientId, height)
	}

	if !found {
		return nil, status.Error(
			codes.NotFound,
			errorsmod.Wrapf(types.ErrConsensusStateNotFound, "client-id: %s, height: %s", req.ClientId, height).Error(),
		)
	}

	protoAny, err := types.PackConsensusState(consensusState)
	if err != nil {
		return nil, status.Error(codes.Internal, err.Error())
	}

	proofHeight := types.GetSelfHeight(ctx)
	return &types.QueryConsensusStateResponse{
		ConsensusState: protoAny,
		ProofHeight:    proofHeight,
	}, nil
}

// ConsensusStates implements the Query/ConsensusStates gRPC method
func (k Keeper) ConsensusStates(c context.Context, req *types.QueryConsensusStatesRequest) (*types.QueryConsensusStatesResponse, error) {
	if req == nil {
		return nil, status.Error(codes.InvalidArgument, "empty request")
	}

	if err := host.ClientIdentifierValidator(req.ClientId); err != nil {
		return nil, status.Error(codes.InvalidArgument, err.Error())
	}

	ctx := sdk.UnwrapSDKContext(c)

	var consensusStates []types.ConsensusStateWithHeight
	store := prefix.NewStore(ctx.KVStore(k.storeKey), host.FullClientKey(req.ClientId, []byte(fmt.Sprintf("%s/", host.KeyConsensusStatePrefix))))

	pageRes, err := query.FilteredPaginate(store, req.Pagination, func(key, value []byte, accumulate bool) (bool, error) {
		// filter any metadata stored under consensus state key
		if bytes.Contains(key, []byte("/")) {
			return false, nil
		}

		height, err := types.ParseHeight(string(key))
		if err != nil {
			return false, err
		}

		consensusState, err := k.UnmarshalConsensusState(value)
		if err != nil {
			return false, err
		}

		consensusStates = append(consensusStates, types.NewConsensusStateWithHeight(height, consensusState))
		return true, nil
	})
	if err != nil {
		return nil, err
	}

	return &types.QueryConsensusStatesResponse{
		ConsensusStates: consensusStates,
		Pagination:      pageRes,
	}, nil
}

// ConsensusStateHeights implements the Query/ConsensusStateHeights gRPC method
func (k Keeper) ConsensusStateHeights(c context.Context, req *types.QueryConsensusStateHeightsRequest) (*types.QueryConsensusStateHeightsResponse, error) {
	if req == nil {
		return nil, status.Error(codes.InvalidArgument, "empty request")
	}

	if err := host.ClientIdentifierValidator(req.ClientId); err != nil {
		return nil, status.Error(codes.InvalidArgument, err.Error())
	}

	ctx := sdk.UnwrapSDKContext(c)

	var consensusStateHeights []types.Height
	store := prefix.NewStore(ctx.KVStore(k.storeKey), host.FullClientKey(req.ClientId, []byte(fmt.Sprintf("%s/", host.KeyConsensusStatePrefix))))

	pageRes, err := query.FilteredPaginate(store, req.Pagination, func(key, _ []byte, accumulate bool) (bool, error) {
		// filter any metadata stored under consensus state key
		if bytes.Contains(key, []byte("/")) {
			return false, nil
		}

		height, err := types.ParseHeight(string(key))
		if err != nil {
			return false, err
		}

		consensusStateHeights = append(consensusStateHeights, height)
		return true, nil
	})
	if err != nil {
		return nil, err
	}

	return &types.QueryConsensusStateHeightsResponse{
		ConsensusStateHeights: consensusStateHeights,
		Pagination:            pageRes,
	}, nil
}

// ClientStatus implements the Query/ClientStatus gRPC method
func (k Keeper) ClientStatus(c context.Context, req *types.QueryClientStatusRequest) (*types.QueryClientStatusResponse, error) {
	if req == nil {
		return nil, status.Error(codes.InvalidArgument, "empty request")
	}

	if err := host.ClientIdentifierValidator(req.ClientId); err != nil {
		return nil, status.Error(codes.InvalidArgument, err.Error())
	}

	ctx := sdk.UnwrapSDKContext(c)
	clientStatus := k.GetClientStatus(ctx, req.ClientId)

	return &types.QueryClientStatusResponse{
		Status: clientStatus.String(),
	}, nil
}

// ClientParams implements the Query/ClientParams gRPC method
func (k Keeper) ClientParams(c context.Context, _ *types.QueryClientParamsRequest) (*types.QueryClientParamsResponse, error) {
	ctx := sdk.UnwrapSDKContext(c)
	params := k.GetParams(ctx)

	return &types.QueryClientParamsResponse{
		Params: &params,
	}, nil
}

// UpgradedClientState implements the Query/UpgradedClientState gRPC method
func (k Keeper) UpgradedClientState(c context.Context, req *types.QueryUpgradedClientStateRequest) (*types.QueryUpgradedClientStateResponse, error) {
	if req == nil {
		return nil, status.Error(codes.InvalidArgument, "empty request")
	}

	ctx := sdk.UnwrapSDKContext(c)

	plan, err := k.GetUpgradePlan(ctx)
	if err != nil {
		return nil, status.Error(codes.NotFound, err.Error())
	}

	bz, err := k.GetUpgradedClient(ctx, plan.Height)
	if err != nil {
		return nil, status.Error(codes.NotFound, err.Error())
	}

	clientState, err := types.UnmarshalClientState(k.cdc, bz)
	if err != nil {
		return nil, status.Error(
			codes.Internal, err.Error(),
		)
	}

	protoAny, err := types.PackClientState(clientState)
	if err != nil {
		return nil, status.Error(codes.Internal, err.Error())
	}

	return &types.QueryUpgradedClientStateResponse{
		UpgradedClientState: protoAny,
	}, nil
}

// UpgradedConsensusState implements the Query/UpgradedConsensusState gRPC method
func (k Keeper) UpgradedConsensusState(c context.Context, req *types.QueryUpgradedConsensusStateRequest) (*types.QueryUpgradedConsensusStateResponse, error) {
	if req == nil {
		return nil, status.Error(codes.InvalidArgument, "empty request")
	}

	ctx := sdk.UnwrapSDKContext(c)

	bz, err := k.GetUpgradedConsensusState(ctx, ctx.BlockHeight())
	if err != nil {
		return nil, status.Errorf(codes.NotFound, "%s, height %d", err.Error(), ctx.BlockHeight())
	}

	consensusState, err := types.UnmarshalConsensusState(k.cdc, bz)
	if err != nil {
		return nil, status.Error(
			codes.Internal, err.Error(),
		)
	}

	protoAny, err := types.PackConsensusState(consensusState)
	if err != nil {
		return nil, status.Error(codes.Internal, err.Error())
	}

	return &types.QueryUpgradedConsensusStateResponse{
		UpgradedConsensusState: protoAny,
	}, nil
}

// VerifyMembership implements the Query/VerifyMembership gRPC method
// NOTE: Any state changes made within this handler are discarded by leveraging a cached context. Gas is consumed for underlying state access.
// This gRPC method is intended to be used within the context of the state machine and delegates to light clients to verify proofs.
func (k Keeper) VerifyMembership(c context.Context, req *types.QueryVerifyMembershipRequest) (*types.QueryVerifyMembershipResponse, error) {
	if req == nil {
		return nil, status.Error(codes.InvalidArgument, "empty request")
	}

	if err := host.ClientIdentifierValidator(req.ClientId); err != nil {
		return nil, status.Error(codes.InvalidArgument, err.Error())
	}

	clientType, _, err := types.ParseClientIdentifier(req.ClientId)
	if err != nil {
		return nil, status.Error(codes.InvalidArgument, err.Error())
	}

	denyClients := []string{exported.Localhost, exported.Solomachine}
	if slices.Contains(denyClients, clientType) {
		return nil, status.Error(codes.InvalidArgument, errorsmod.Wrapf(types.ErrInvalidClientType, "verify membership is disabled for client types %s", denyClients).Error())
	}

	if len(req.Proof) == 0 {
		return nil, status.Error(codes.InvalidArgument, "empty proof")
	}

	if req.ProofHeight.IsZero() {
		return nil, status.Error(codes.InvalidArgument, "proof height must be non-zero")
	}

	if req.MerklePath.Empty() {
		return nil, status.Error(codes.InvalidArgument, "empty merkle path")
	}

	if len(req.Value) == 0 {
		return nil, status.Error(codes.InvalidArgument, "empty value")
	}

	ctx := sdk.UnwrapSDKContext(c)
	// cache the context to ensure clientState.VerifyMembership does not change state
	cachedCtx, _ := ctx.CacheContext()

	// make sure we charge the higher level context even on panic
	defer func() {
		ctx.GasMeter().ConsumeGas(cachedCtx.GasMeter().GasConsumed(), "verify membership query")
	}()

	lightClientModule, found := k.GetRouter().GetRoute(req.ClientId)
	if !found {
		return nil, status.Error(codes.NotFound, req.ClientId)
	}

<<<<<<< HEAD
	if err := lightClientModule.VerifyMembership(cachedCtx, req.ClientId, req.ProofHeight, req.TimeDelay, req.BlockDelay, req.Proof, req.MerklePath, req.Value); err != nil {
=======
	if clientStatus := k.GetClientStatus(ctx, clientState, req.ClientId); clientStatus != exported.Active {
		return nil, status.Error(codes.FailedPrecondition, errorsmod.Wrapf(types.ErrClientNotActive, "cannot verify membership using client (%s) with status %s", req.ClientId, clientStatus).Error())
	}

	if err := clientState.VerifyMembership(cachedCtx, k.ClientStore(cachedCtx, req.ClientId), k.cdc, req.ProofHeight, req.TimeDelay, req.BlockDelay, req.Proof, req.MerklePath, req.Value); err != nil {
>>>>>>> 1229c46b
		k.Logger(ctx).Debug("proof verification failed", "key", req.MerklePath, "error", err)
		return &types.QueryVerifyMembershipResponse{
			Success: false,
		}, nil
	}

	return &types.QueryVerifyMembershipResponse{
		Success: true,
	}, nil
}<|MERGE_RESOLUTION|>--- conflicted
+++ resolved
@@ -374,15 +374,11 @@
 		return nil, status.Error(codes.NotFound, req.ClientId)
 	}
 
-<<<<<<< HEAD
+	if clientStatus := k.GetClientStatus(ctx, req.ClientId); clientStatus != exported.Active {
+		return nil, status.Error(codes.FailedPrecondition, errorsmod.Wrapf(types.ErrClientNotActive, "cannot verify membership using client (%s) with status %s", req.ClientId, clientStatus).Error())
+	}
+
 	if err := lightClientModule.VerifyMembership(cachedCtx, req.ClientId, req.ProofHeight, req.TimeDelay, req.BlockDelay, req.Proof, req.MerklePath, req.Value); err != nil {
-=======
-	if clientStatus := k.GetClientStatus(ctx, clientState, req.ClientId); clientStatus != exported.Active {
-		return nil, status.Error(codes.FailedPrecondition, errorsmod.Wrapf(types.ErrClientNotActive, "cannot verify membership using client (%s) with status %s", req.ClientId, clientStatus).Error())
-	}
-
-	if err := clientState.VerifyMembership(cachedCtx, k.ClientStore(cachedCtx, req.ClientId), k.cdc, req.ProofHeight, req.TimeDelay, req.BlockDelay, req.Proof, req.MerklePath, req.Value); err != nil {
->>>>>>> 1229c46b
 		k.Logger(ctx).Debug("proof verification failed", "key", req.MerklePath, "error", err)
 		return &types.QueryVerifyMembershipResponse{
 			Success: false,
