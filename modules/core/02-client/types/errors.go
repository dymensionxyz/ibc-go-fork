package types

import (
	errorsmod "cosmossdk.io/errors"
)

// IBC client sentinel errors
var (
	ErrClientExists                           = errorsmod.Register(SubModuleName, 2, "light client already exists")
	ErrInvalidClient                          = errorsmod.Register(SubModuleName, 3, "light client is invalid")
	ErrClientNotFound                         = errorsmod.Register(SubModuleName, 4, "light client not found")
	ErrClientFrozen                           = errorsmod.Register(SubModuleName, 5, "light client is frozen due to misbehaviour")
	ErrInvalidClientMetadata                  = errorsmod.Register(SubModuleName, 6, "invalid client metadata")
	ErrConsensusStateNotFound                 = errorsmod.Register(SubModuleName, 7, "consensus state not found")
	ErrInvalidConsensus                       = errorsmod.Register(SubModuleName, 8, "invalid consensus state")
	ErrClientTypeNotFound                     = errorsmod.Register(SubModuleName, 9, "client type not found")
	ErrInvalidClientType                      = errorsmod.Register(SubModuleName, 10, "invalid client type")
	ErrRootNotFound                           = errorsmod.Register(SubModuleName, 11, "commitment root not found")
	ErrInvalidHeader                          = errorsmod.Register(SubModuleName, 12, "invalid client header")
	ErrInvalidMisbehaviour                    = errorsmod.Register(SubModuleName, 13, "invalid light client misbehaviour")
	ErrFailedClientStateVerification          = errorsmod.Register(SubModuleName, 14, "client state verification failed")
	ErrFailedClientConsensusStateVerification = errorsmod.Register(SubModuleName, 15, "client consensus state verification failed")
	ErrFailedConnectionStateVerification      = errorsmod.Register(SubModuleName, 16, "connection state verification failed")
	ErrFailedChannelStateVerification         = errorsmod.Register(SubModuleName, 17, "channel state verification failed")
	ErrFailedPacketCommitmentVerification     = errorsmod.Register(SubModuleName, 18, "packet commitment verification failed")
	ErrFailedPacketAckVerification            = errorsmod.Register(SubModuleName, 19, "packet acknowledgement verification failed")
	ErrFailedPacketReceiptVerification        = errorsmod.Register(SubModuleName, 20, "packet receipt verification failed")
	ErrFailedNextSeqRecvVerification          = errorsmod.Register(SubModuleName, 21, "next sequence receive verification failed")
	ErrSelfConsensusStateNotFound             = errorsmod.Register(SubModuleName, 22, "self consensus state not found")
	ErrUpdateClientFailed                     = errorsmod.Register(SubModuleName, 23, "unable to update light client")
	ErrInvalidRecoveryClient                  = errorsmod.Register(SubModuleName, 24, "invalid recovery client")
	ErrInvalidUpgradeClient                   = errorsmod.Register(SubModuleName, 25, "invalid client upgrade")
	ErrInvalidHeight                          = errorsmod.Register(SubModuleName, 26, "invalid height")
	ErrInvalidSubstitute                      = errorsmod.Register(SubModuleName, 27, "invalid client state substitute")
	ErrInvalidUpgradeProposal                 = errorsmod.Register(SubModuleName, 28, "invalid upgrade proposal")
	ErrClientNotActive                        = errorsmod.Register(SubModuleName, 29, "client state is not active")
	ErrFailedMembershipVerification           = errorsmod.Register(SubModuleName, 30, "membership verification failed")
	ErrFailedNonMembershipVerification        = errorsmod.Register(SubModuleName, 31, "non-membership verification failed")
<<<<<<< HEAD
	ErrClientTypeNotSupported                 = errorsmod.Register(SubModuleName, 32, "client type not supported")
=======
	ErrRouteNotFound                          = errorsmod.Register(SubModuleName, 32, "light client module route not found")
>>>>>>> d327c07e
)<|MERGE_RESOLUTION|>--- conflicted
+++ resolved
@@ -36,9 +36,6 @@
 	ErrClientNotActive                        = errorsmod.Register(SubModuleName, 29, "client state is not active")
 	ErrFailedMembershipVerification           = errorsmod.Register(SubModuleName, 30, "membership verification failed")
 	ErrFailedNonMembershipVerification        = errorsmod.Register(SubModuleName, 31, "non-membership verification failed")
-<<<<<<< HEAD
-	ErrClientTypeNotSupported                 = errorsmod.Register(SubModuleName, 32, "client type not supported")
-=======
 	ErrRouteNotFound                          = errorsmod.Register(SubModuleName, 32, "light client module route not found")
->>>>>>> d327c07e
+	ErrClientTypeNotSupported                 = errorsmod.Register(SubModuleName, 33, "client type not supported")
 )