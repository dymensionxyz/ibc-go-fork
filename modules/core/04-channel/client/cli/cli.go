--- conflicted
+++ resolved
@@ -30,12 +30,9 @@
 		GetCmdQueryUnreceivedPackets(),
 		GetCmdQueryUnreceivedAcks(),
 		GetCmdQueryNextSequenceReceive(),
-<<<<<<< HEAD
+		GetCmdQueryNextSequenceSend(),
 		GetCmdQueryUpgradeError(),
 		GetCmdQueryUpgrade(),
-=======
-		GetCmdQueryNextSequenceSend(),
->>>>>>> 951b3abd
 	)
 
 	return queryCmd
