--- conflicted
+++ resolved
@@ -253,11 +253,7 @@
 				// a failed ack should be returned by the application.
 				expectedAck.AcknowledgementResults[0].RecvPacketResult = failedRecvResult
 
-<<<<<<< HEAD
-				path.EndpointB.Chain.GetSimApp().MockModuleV2B.IBCApp.OnRecvPacket = func(ctx context.Context, sourceChannel string, destinationChannel string, sequence uint64, data channeltypesv2.Payload, relayer sdk.AccAddress) channeltypesv2.RecvPacketResult {
-=======
-				path.EndpointB.Chain.GetSimApp().MockModuleV2B.IBCApp.OnRecvPacket = func(ctx context.Context, sourceChannel string, destinationChannel string, data types.Payload, relayer sdk.AccAddress) types.RecvPacketResult {
->>>>>>> 831a351d
+				path.EndpointB.Chain.GetSimApp().MockModuleV2B.IBCApp.OnRecvPacket = func(ctx context.Context, sourceChannel string, destinationChannel string, sequence uint64, payload types.Payload, relayer sdk.AccAddress) types.RecvPacketResult {
 					return failedRecvResult
 				}
 			},
@@ -273,11 +269,7 @@
 				// an async ack should be returned by the application.
 				expectedAck.AcknowledgementResults[0].RecvPacketResult = asyncResult
 
-<<<<<<< HEAD
-				path.EndpointB.Chain.GetSimApp().MockModuleV2B.IBCApp.OnRecvPacket = func(ctx context.Context, sourceChannel string, destinationChannel string, sequence uint64, data channeltypesv2.Payload, relayer sdk.AccAddress) channeltypesv2.RecvPacketResult {
-=======
-				path.EndpointB.Chain.GetSimApp().MockModuleV2B.IBCApp.OnRecvPacket = func(ctx context.Context, sourceChannel string, destinationChannel string, data types.Payload, relayer sdk.AccAddress) types.RecvPacketResult {
->>>>>>> 831a351d
+				path.EndpointB.Chain.GetSimApp().MockModuleV2B.IBCApp.OnRecvPacket = func(ctx context.Context, sourceChannel string, destinationChannel string, sequence uint64, payload types.Payload, relayer sdk.AccAddress) types.RecvPacketResult {
 					return asyncResult
 				}
 			},
@@ -391,11 +383,7 @@
 
 				// Modify the callback to return an error.
 				// This way, we can verify that the callback is not executed in a No-op case.
-<<<<<<< HEAD
-				path.EndpointA.Chain.GetSimApp().MockModuleV2A.IBCApp.OnAcknowledgementPacket = func(context.Context, string, string, uint64, channeltypesv2.Payload, []byte, sdk.AccAddress) error {
-=======
-				path.EndpointA.Chain.GetSimApp().MockModuleV2A.IBCApp.OnAcknowledgementPacket = func(context.Context, string, string, types.Payload, []byte, sdk.AccAddress) error {
->>>>>>> 831a351d
+				path.EndpointA.Chain.GetSimApp().MockModuleV2A.IBCApp.OnAcknowledgementPacket = func(ctx context.Context, sourceChannel string, destinationChannel string, sequence uint64, payload types.Payload, acknowledgement []byte, relayer sdk.AccAddress) error {
 					return mock.MockApplicationCallbackError
 				}
 			},
@@ -403,11 +391,7 @@
 		{
 			name: "failure: callback fails",
 			malleate: func() {
-<<<<<<< HEAD
-				path.EndpointA.Chain.GetSimApp().MockModuleV2A.IBCApp.OnAcknowledgementPacket = func(context.Context, string, string, uint64, channeltypesv2.Payload, []byte, sdk.AccAddress) error {
-=======
-				path.EndpointA.Chain.GetSimApp().MockModuleV2A.IBCApp.OnAcknowledgementPacket = func(context.Context, string, string, types.Payload, []byte, sdk.AccAddress) error {
->>>>>>> 831a351d
+				path.EndpointA.Chain.GetSimApp().MockModuleV2A.IBCApp.OnAcknowledgementPacket = func(ctx context.Context, sourceChannel string, destinationChannel string, sequence uint64, payload types.Payload, acknowledgement []byte, relayer sdk.AccAddress) error {
 					return mock.MockApplicationCallbackError
 				}
 			},
@@ -500,11 +484,7 @@
 
 				// Modify the callback to return a different error.
 				// This way, we can verify that the callback is not executed in a No-op case.
-<<<<<<< HEAD
-				path.EndpointA.Chain.GetSimApp().MockModuleV2A.IBCApp.OnTimeoutPacket = func(context.Context, string, string, uint64, channeltypesv2.Payload, sdk.AccAddress) error {
-=======
-				path.EndpointA.Chain.GetSimApp().MockModuleV2A.IBCApp.OnTimeoutPacket = func(context.Context, string, string, types.Payload, sdk.AccAddress) error {
->>>>>>> 831a351d
+				path.EndpointA.Chain.GetSimApp().MockModuleV2A.IBCApp.OnTimeoutPacket = func(ctx context.Context, sourceChannel string, destinationChannel string, sequence uint64, payload types.Payload, relayer sdk.AccAddress) error {
 					return mock.MockApplicationCallbackError
 				}
 			},
@@ -513,11 +493,7 @@
 		{
 			name: "failure: callback fails",
 			malleate: func() {
-<<<<<<< HEAD
-				path.EndpointA.Chain.GetSimApp().MockModuleV2A.IBCApp.OnTimeoutPacket = func(context.Context, string, string, uint64, channeltypesv2.Payload, sdk.AccAddress) error {
-=======
-				path.EndpointA.Chain.GetSimApp().MockModuleV2A.IBCApp.OnTimeoutPacket = func(context.Context, string, string, types.Payload, sdk.AccAddress) error {
->>>>>>> 831a351d
+				path.EndpointA.Chain.GetSimApp().MockModuleV2A.IBCApp.OnTimeoutPacket = func(ctx context.Context, sourceChannel string, destinationChannel string, sequence uint64, payload types.Payload, relayer sdk.AccAddress) error {
 					return mock.MockApplicationCallbackError
 				}
 			},
