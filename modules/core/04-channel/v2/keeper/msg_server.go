package keeper

import (
	"context"
	"slices"
	"time"

	errorsmod "cosmossdk.io/errors"

	sdk "github.com/cosmos/cosmos-sdk/types"

	channeltypesv1 "github.com/cosmos/ibc-go/v9/modules/core/04-channel/types"
	"github.com/cosmos/ibc-go/v9/modules/core/04-channel/v2/types"
	ibcerrors "github.com/cosmos/ibc-go/v9/modules/core/errors"
	internalerrors "github.com/cosmos/ibc-go/v9/modules/core/internal/errors"
	"github.com/cosmos/ibc-go/v9/modules/core/internal/v2/telemetry"
)

var _ types.MsgServer = &Keeper{}

// CreateChannel defines a rpc handler method for MsgCreateChannel.
func (k *Keeper) CreateChannel(goCtx context.Context, msg *types.MsgCreateChannel) (*types.MsgCreateChannelResponse, error) {
	ctx := sdk.UnwrapSDKContext(goCtx)

	channelID := k.channelKeeperV1.GenerateChannelIdentifier(ctx)

	// Initialize channel with empty counterparty channel identifier.
	channel := types.NewChannel(msg.ClientId, "", msg.MerklePathPrefix)
	k.SetChannel(ctx, channelID, channel)
	k.SetCreator(ctx, channelID, msg.Signer)
	k.SetNextSequenceSend(ctx, channelID, 1)

	k.EmitCreateChannelEvent(goCtx, channelID)

	return &types.MsgCreateChannelResponse{ChannelId: channelID}, nil
}

// RegisterCounterparty defines a rpc handler method for MsgRegisterCounterparty.
func (k *Keeper) RegisterCounterparty(goCtx context.Context, msg *types.MsgRegisterCounterparty) (*types.MsgRegisterCounterpartyResponse, error) {
	ctx := sdk.UnwrapSDKContext(goCtx)

	creator, found := k.GetCreator(ctx, msg.ChannelId)
	if !found {
		return nil, errorsmod.Wrap(ibcerrors.ErrUnauthorized, "channel creator must be set")
	}

	if creator != msg.Signer {
		return nil, errorsmod.Wrapf(ibcerrors.ErrUnauthorized, "channel creator (%s) must match signer (%s)", creator, msg.Signer)
	}

	channel, ok := k.GetChannel(ctx, msg.ChannelId)
	if !ok {
		return nil, errorsmod.Wrapf(types.ErrInvalidChannel, "channel must exist for channel id %s", msg.ChannelId)
	}

	channel.CounterpartyChannelId = msg.CounterpartyChannelId
	k.SetChannel(ctx, msg.ChannelId, channel)
	// Delete client creator from state as it is not needed after this point.
	k.DeleteCreator(ctx, msg.ChannelId)

	return &types.MsgRegisterCounterpartyResponse{}, nil
}

<<<<<<< HEAD
// SendPacket implements the PacketMsgServer SendPacket method.
func (k *Keeper) SendPacket(ctx context.Context, msg *types.MsgSendPacket) (*types.MsgSendPacketResponse, error) {
	sdkCtx := sdk.UnwrapSDKContext(ctx)
=======
// SendPacket defines a rpc handler method for MsgSendPacket.
func (k *Keeper) SendPacket(ctx context.Context, msg *types.MsgSendPacket) (*types.MsgSendPacketResponse, error) {
	sdkCtx := sdk.UnwrapSDKContext(ctx)

>>>>>>> 4e5b07cf
	sequence, destChannel, err := k.sendPacket(ctx, msg.SourceChannel, msg.TimeoutTimestamp, msg.Payloads)
	if err != nil {
		sdkCtx.Logger().Error("send packet failed", "source-channel", msg.SourceChannel, "error", errorsmod.Wrap(err, "send packet failed"))
		return nil, errorsmod.Wrapf(err, "send packet failed for source id: %s", msg.SourceChannel)
	}

	// Note, the validate basic function in sendPacket does the timeoutTimestamp != 0 check and other stateless checks on the packet.
	// timeoutTimestamp must be greater than current block time
	timeout := time.Unix(int64(msg.TimeoutTimestamp), 0)
	if timeout.Before(sdkCtx.BlockTime()) {
		return nil, errorsmod.Wrap(types.ErrTimeoutElapsed, "timeout is less than the current block timestamp")
	}

	// timeoutTimestamp must be less than current block time + MaxTimeoutDelta
	if timeout.After(sdkCtx.BlockTime().Add(types.MaxTimeoutDelta)) {
		return nil, errorsmod.Wrap(types.ErrInvalidTimeout, "timeout exceeds the maximum expected value")
	}

	signer, err := sdk.AccAddressFromBech32(msg.Signer)
	if err != nil {
		sdkCtx.Logger().Error("send packet failed", "error", errorsmod.Wrap(err, "invalid address for msg Signer"))
		return nil, errorsmod.Wrap(err, "invalid address for msg Signer")
	}

	for _, pd := range msg.Payloads {
		cbs := k.Router.Route(pd.SourcePort)
		err := cbs.OnSendPacket(ctx, msg.SourceChannel, destChannel, sequence, pd, signer)
		if err != nil {
			return nil, err
		}
	}

	return &types.MsgSendPacketResponse{Sequence: sequence}, nil
}

<<<<<<< HEAD
// RecvPacket implements the PacketMsgServer RecvPacket method.
=======
// RecvPacket defines a rpc handler method for MsgRecvPacket.
>>>>>>> 4e5b07cf
func (k *Keeper) RecvPacket(ctx context.Context, msg *types.MsgRecvPacket) (*types.MsgRecvPacketResponse, error) {
	sdkCtx := sdk.UnwrapSDKContext(ctx)

	signer, err := sdk.AccAddressFromBech32(msg.Signer)
	if err != nil {
		sdkCtx.Logger().Error("receive packet failed", "error", errorsmod.Wrap(err, "invalid address for msg Signer"))
		return nil, errorsmod.Wrap(err, "invalid address for msg Signer")
	}

	// Perform TAO verification
	//
	// If the packet was already received, perform a no-op
	// Use a cached context to prevent accidental state changes
	cacheCtx, writeFn := sdkCtx.CacheContext()
	err = k.recvPacket(cacheCtx, msg.Packet, msg.ProofCommitment, msg.ProofHeight)

	switch err {
	case nil:
		writeFn()
	case types.ErrNoOpMsg:
		// no-ops do not need event emission as they will be ignored
		sdkCtx.Logger().Debug("no-op on redundant relay", "source-channel", msg.Packet.SourceChannel)
		return &types.MsgRecvPacketResponse{Result: channeltypesv1.NOOP}, nil
	default:
		sdkCtx.Logger().Error("receive packet failed", "source-channel", msg.Packet.SourceChannel, "error", errorsmod.Wrap(err, "receive packet verification failed"))
		return nil, errorsmod.Wrap(err, "receive packet verification failed")
	}

	// build up the recv results for each application callback.
	ack := types.Acknowledgement{
		AcknowledgementResults: []types.AcknowledgementResult{},
	}

	for _, pd := range msg.Packet.Payloads {
		// Cache context so that we may discard state changes from callback if the acknowledgement is unsuccessful.
		cacheCtx, writeFn = sdkCtx.CacheContext()
		cb := k.Router.Route(pd.DestinationPort)
		res := cb.OnRecvPacket(cacheCtx, msg.Packet.SourceChannel, msg.Packet.DestinationChannel, msg.Packet.Sequence, pd, signer)

		if res.Status != types.PacketStatus_Failure {
			// write application state changes for asynchronous and successful acknowledgements
			writeFn()
		} else {
			// Modify events in cached context to reflect unsuccessful acknowledgement
			sdkCtx.EventManager().EmitEvents(internalerrors.ConvertToErrorEvents(cacheCtx.EventManager().Events()))
		}

		ack.AcknowledgementResults = append(ack.AcknowledgementResults, types.AcknowledgementResult{
			AppName:          pd.DestinationPort,
			RecvPacketResult: res,
		})
	}

	// note this should never happen as the payload would have had to be empty.
	if len(ack.AcknowledgementResults) == 0 {
		sdkCtx.Logger().Error("receive packet failed", "source-channel", msg.Packet.SourceChannel, "error", errorsmod.Wrap(err, "invalid acknowledgement results"))
		return &types.MsgRecvPacketResponse{Result: channeltypesv1.FAILURE}, errorsmod.Wrapf(err, "receive packet failed source-channel %s invalid acknowledgement results", msg.Packet.SourceChannel)
	}

	// NOTE: TBD how we will handle async acknowledgements with more than one payload.
	isAsync := slices.ContainsFunc(ack.AcknowledgementResults, func(ackResult types.AcknowledgementResult) bool {
		return ackResult.RecvPacketResult.Status == types.PacketStatus_Async
	})

	if !isAsync {
		// Set packet acknowledgement only if the acknowledgement is not async.
		// NOTE: IBC applications modules may call the WriteAcknowledgement asynchronously if the
		// acknowledgement is async.
		if err := k.WriteAcknowledgement(ctx, msg.Packet, ack); err != nil {
			return nil, err
		}
	}

<<<<<<< HEAD
	// TODO: store the packet for async applications to access if required.

	defer telemetryv2.ReportRecvPacket(msg.Packet)
=======
	defer telemetry.ReportRecvPacket(msg.Packet)
>>>>>>> 4e5b07cf

	sdkCtx.Logger().Info("receive packet callback succeeded", "source-channel", msg.Packet.SourceChannel, "dest-channel", msg.Packet.DestinationChannel, "result", channeltypesv1.SUCCESS.String())
	return &types.MsgRecvPacketResponse{Result: channeltypesv1.SUCCESS}, nil
}

<<<<<<< HEAD
=======
// Acknowledgement defines an rpc handler method for MsgAcknowledgement.
>>>>>>> 4e5b07cf
func (k *Keeper) Acknowledgement(ctx context.Context, msg *types.MsgAcknowledgement) (*types.MsgAcknowledgementResponse, error) {
	sdkCtx := sdk.UnwrapSDKContext(ctx)
	relayer, err := sdk.AccAddressFromBech32(msg.Signer)
	if err != nil {
		sdkCtx.Logger().Error("acknowledgement failed", "error", errorsmod.Wrap(err, "Invalid address for msg Signer"))
		return nil, errorsmod.Wrap(err, "Invalid address for msg Signer")
	}

	cacheCtx, writeFn := sdkCtx.CacheContext()
	err = k.acknowledgePacket(cacheCtx, msg.Packet, msg.Acknowledgement, msg.ProofAcked, msg.ProofHeight)

	switch err {
	case nil:
		writeFn()
	case types.ErrNoOpMsg:
		// no-ops do not need event emission as they will be ignored
		sdkCtx.Logger().Debug("no-op on redundant relay", "source-channel", msg.Packet.SourceChannel)
		return &types.MsgAcknowledgementResponse{Result: channeltypesv1.NOOP}, nil
	default:
		sdkCtx.Logger().Error("acknowledgement failed", "source-channel", msg.Packet.SourceChannel, "error", errorsmod.Wrap(err, "acknowledge packet verification failed"))
		return nil, errorsmod.Wrap(err, "acknowledge packet verification failed")
	}

	recvResults := make(map[string]types.RecvPacketResult)
	for _, r := range msg.Acknowledgement.AcknowledgementResults {
		recvResults[r.AppName] = r.RecvPacketResult
	}

	for _, pd := range msg.Packet.Payloads {
		cbs := k.Router.Route(pd.SourcePort)
<<<<<<< HEAD
		err := cbs.OnAcknowledgementPacket(ctx, msg.Packet.SourceChannel, msg.Packet.DestinationChannel, msg.Packet.Sequence, recvResults[pd.DestinationPort].Acknowledgement, pd, relayer)
=======
		err := cbs.OnAcknowledgementPacket(ctx, msg.Packet.SourceChannel, msg.Packet.DestinationChannel, pd, recvResults[pd.DestinationPort].Acknowledgement, relayer)
>>>>>>> 4e5b07cf
		if err != nil {
			return nil, errorsmod.Wrapf(err, "failed OnAcknowledgementPacket for source port %s, source channel %s, destination channel %s", pd.SourcePort, msg.Packet.SourceChannel, msg.Packet.DestinationChannel)
		}
	}

	return &types.MsgAcknowledgementResponse{Result: channeltypesv1.SUCCESS}, nil
}

<<<<<<< HEAD
// Timeout implements the PacketMsgServer Timeout method.
=======
// Timeout defines a rpc handler method for MsgTimeout.
>>>>>>> 4e5b07cf
func (k *Keeper) Timeout(ctx context.Context, timeout *types.MsgTimeout) (*types.MsgTimeoutResponse, error) {
	sdkCtx := sdk.UnwrapSDKContext(ctx)

	signer, err := sdk.AccAddressFromBech32(timeout.Signer)
	if err != nil {
		sdkCtx.Logger().Error("timeout packet failed", "error", errorsmod.Wrap(err, "invalid address for msg Signer"))
		return nil, errorsmod.Wrap(err, "invalid address for msg Signer")
	}

	cacheCtx, writeFn := sdkCtx.CacheContext()
	if err := k.timeoutPacket(cacheCtx, timeout.Packet, timeout.ProofUnreceived, timeout.ProofHeight); err != nil {
		sdkCtx.Logger().Error("Timeout packet failed", "source-channel", timeout.Packet.SourceChannel, "destination-channel", timeout.Packet.DestinationChannel, "error", errorsmod.Wrap(err, "timeout packet failed"))
		return nil, errorsmod.Wrapf(err, "timeout packet failed for source id: %s and destination id: %s", timeout.Packet.SourceChannel, timeout.Packet.DestinationChannel)
	}

	switch err {
	case nil:
		writeFn()
	case types.ErrNoOpMsg:
		// no-ops do not need event emission as they will be ignored
		sdkCtx.Logger().Debug("no-op on redundant relay", "source-channel", timeout.Packet.SourceChannel)
		return &types.MsgTimeoutResponse{Result: channeltypesv1.NOOP}, nil
	default:
		sdkCtx.Logger().Error("timeout failed", "source-channel", timeout.Packet.SourceChannel, "error", errorsmod.Wrap(err, "timeout packet verification failed"))
		return nil, errorsmod.Wrap(err, "timeout packet verification failed")
	}

	for _, pd := range timeout.Packet.Payloads {
		cbs := k.Router.Route(pd.SourcePort)
		err := cbs.OnTimeoutPacket(ctx, timeout.Packet.SourceChannel, timeout.Packet.DestinationChannel, timeout.Packet.Sequence, pd, signer)
		if err != nil {
			return nil, errorsmod.Wrapf(err, "failed OnTimeoutPacket for source port %s, source channel %s, destination channel %s", pd.SourcePort, timeout.Packet.SourceChannel, timeout.Packet.DestinationChannel)
		}
	}

	return &types.MsgTimeoutResponse{Result: channeltypesv1.SUCCESS}, nil
}<|MERGE_RESOLUTION|>--- conflicted
+++ resolved
@@ -61,16 +61,9 @@
 	return &types.MsgRegisterCounterpartyResponse{}, nil
 }
 
-<<<<<<< HEAD
 // SendPacket implements the PacketMsgServer SendPacket method.
 func (k *Keeper) SendPacket(ctx context.Context, msg *types.MsgSendPacket) (*types.MsgSendPacketResponse, error) {
 	sdkCtx := sdk.UnwrapSDKContext(ctx)
-=======
-// SendPacket defines a rpc handler method for MsgSendPacket.
-func (k *Keeper) SendPacket(ctx context.Context, msg *types.MsgSendPacket) (*types.MsgSendPacketResponse, error) {
-	sdkCtx := sdk.UnwrapSDKContext(ctx)
-
->>>>>>> 4e5b07cf
 	sequence, destChannel, err := k.sendPacket(ctx, msg.SourceChannel, msg.TimeoutTimestamp, msg.Payloads)
 	if err != nil {
 		sdkCtx.Logger().Error("send packet failed", "source-channel", msg.SourceChannel, "error", errorsmod.Wrap(err, "send packet failed"))
@@ -106,11 +99,8 @@
 	return &types.MsgSendPacketResponse{Sequence: sequence}, nil
 }
 
-<<<<<<< HEAD
 // RecvPacket implements the PacketMsgServer RecvPacket method.
-=======
-// RecvPacket defines a rpc handler method for MsgRecvPacket.
->>>>>>> 4e5b07cf
+
 func (k *Keeper) RecvPacket(ctx context.Context, msg *types.MsgRecvPacket) (*types.MsgRecvPacketResponse, error) {
 	sdkCtx := sdk.UnwrapSDKContext(ctx)
 
@@ -184,22 +174,16 @@
 		}
 	}
 
-<<<<<<< HEAD
+
 	// TODO: store the packet for async applications to access if required.
-
-	defer telemetryv2.ReportRecvPacket(msg.Packet)
-=======
 	defer telemetry.ReportRecvPacket(msg.Packet)
->>>>>>> 4e5b07cf
+
 
 	sdkCtx.Logger().Info("receive packet callback succeeded", "source-channel", msg.Packet.SourceChannel, "dest-channel", msg.Packet.DestinationChannel, "result", channeltypesv1.SUCCESS.String())
 	return &types.MsgRecvPacketResponse{Result: channeltypesv1.SUCCESS}, nil
 }
 
-<<<<<<< HEAD
-=======
 // Acknowledgement defines an rpc handler method for MsgAcknowledgement.
->>>>>>> 4e5b07cf
 func (k *Keeper) Acknowledgement(ctx context.Context, msg *types.MsgAcknowledgement) (*types.MsgAcknowledgementResponse, error) {
 	sdkCtx := sdk.UnwrapSDKContext(ctx)
 	relayer, err := sdk.AccAddressFromBech32(msg.Signer)
@@ -230,11 +214,8 @@
 
 	for _, pd := range msg.Packet.Payloads {
 		cbs := k.Router.Route(pd.SourcePort)
-<<<<<<< HEAD
 		err := cbs.OnAcknowledgementPacket(ctx, msg.Packet.SourceChannel, msg.Packet.DestinationChannel, msg.Packet.Sequence, recvResults[pd.DestinationPort].Acknowledgement, pd, relayer)
-=======
-		err := cbs.OnAcknowledgementPacket(ctx, msg.Packet.SourceChannel, msg.Packet.DestinationChannel, pd, recvResults[pd.DestinationPort].Acknowledgement, relayer)
->>>>>>> 4e5b07cf
+
 		if err != nil {
 			return nil, errorsmod.Wrapf(err, "failed OnAcknowledgementPacket for source port %s, source channel %s, destination channel %s", pd.SourcePort, msg.Packet.SourceChannel, msg.Packet.DestinationChannel)
 		}
@@ -243,11 +224,7 @@
 	return &types.MsgAcknowledgementResponse{Result: channeltypesv1.SUCCESS}, nil
 }
 
-<<<<<<< HEAD
 // Timeout implements the PacketMsgServer Timeout method.
-=======
-// Timeout defines a rpc handler method for MsgTimeout.
->>>>>>> 4e5b07cf
 func (k *Keeper) Timeout(ctx context.Context, timeout *types.MsgTimeout) (*types.MsgTimeoutResponse, error) {
 	sdkCtx := sdk.UnwrapSDKContext(ctx)
 
