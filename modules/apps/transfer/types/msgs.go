--- conflicted
+++ resolved
@@ -77,23 +77,14 @@
 		return errorsmod.Wrap(ErrInvalidAmount, "either token or token array must be filled")
 	}
 
-<<<<<<< HEAD
+	tokensToValidate := msg.Tokens
 	if !msg.Token.IsNil() {
-		if !msg.Token.IsValid() {
-			return errorsmod.Wrap(ibcerrors.ErrInvalidCoins, msg.Token.String())
-		}
-		if !msg.Token.IsPositive() {
-			return errorsmod.Wrap(ibcerrors.ErrInsufficientFunds, msg.Token.String())
-=======
-	tokensToValidate := msg.Tokens
-	if !msg.Token.IsZero() {
 		tokensToValidate = []sdk.Coin{msg.Token}
 	}
 
 	for _, token := range tokensToValidate {
 		if !token.IsValid() {
 			return errorsmod.Wrap(ibcerrors.ErrInvalidCoins, token.String())
->>>>>>> 366c6811
 		}
 		if !token.IsPositive() {
 			return errorsmod.Wrap(ibcerrors.ErrInsufficientFunds, token.String())
