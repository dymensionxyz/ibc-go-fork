package types

import (
	"strings"

	errorsmod "cosmossdk.io/errors"

	sdk "github.com/cosmos/cosmos-sdk/types"

	clienttypes "github.com/cosmos/ibc-go/v8/modules/core/02-client/types"
	host "github.com/cosmos/ibc-go/v8/modules/core/24-host"
	ibcerrors "github.com/cosmos/ibc-go/v8/modules/core/errors"
)

const (
	MaximumReceiverLength = 2048  // maximum length of the receiver address in bytes (value chosen arbitrarily)
	MaximumMemoLength     = 32768 // maximum length of the memo in bytes (value chosen arbitrarily)
)

var (
	_ sdk.Msg              = (*MsgUpdateParams)(nil)
	_ sdk.Msg              = (*MsgTransfer)(nil)
	_ sdk.HasValidateBasic = (*MsgUpdateParams)(nil)
	_ sdk.HasValidateBasic = (*MsgTransfer)(nil)
)

// NewMsgUpdateParams creates a new MsgUpdateParams instance
func NewMsgUpdateParams(signer string, params Params) *MsgUpdateParams {
	return &MsgUpdateParams{
		Signer: signer,
		Params: params,
	}
}

// ValidateBasic implements sdk.Msg
func (msg MsgUpdateParams) ValidateBasic() error {
	_, err := sdk.AccAddressFromBech32(msg.Signer)
	if err != nil {
		return errorsmod.Wrapf(ibcerrors.ErrInvalidAddress, "string could not be parsed as address: %v", err)
	}

	return nil
}

// NewMsgTransfer creates a new MsgTransfer instance
func NewMsgTransfer(
	sourcePort, sourceChannel string,
	tokens sdk.Coins, sender, receiver string,
	timeoutHeight clienttypes.Height, timeoutTimestamp uint64,
	memo string,
) *MsgTransfer {
	return &MsgTransfer{
		SourcePort:       sourcePort,
		SourceChannel:    sourceChannel,
		Tokens:           tokens,
		Sender:           sender,
		Receiver:         receiver,
		TimeoutHeight:    timeoutHeight,
		TimeoutTimestamp: timeoutTimestamp,
		Memo:             memo,
	}
}

// ValidateBasic performs a basic check of the MsgTransfer fields.
// NOTE: timeout height or timestamp values can be 0 to disable the timeout.
// NOTE: The recipient addresses format is not validated as the format defined by
// the chain is not known to IBC.
func (msg MsgTransfer) ValidateBasic() error {
	if err := host.PortIdentifierValidator(msg.SourcePort); err != nil {
		return errorsmod.Wrap(err, "invalid source port ID")
	}
	if err := host.ChannelIdentifierValidator(msg.SourceChannel); err != nil {
		return errorsmod.Wrap(err, "invalid source channel ID")
	}

<<<<<<< HEAD
	if msg.Token.IsZero() {
		if len(msg.Tokens) == 0 {
			return errorsmod.Wrap(ibcerrors.ErrInvalidCoins, "must specify at least one token in tokens")
		}
	}

	if len(msg.Tokens) == 0 {
		if msg.Token.IsZero() {
			return errorsmod.Wrap(ibcerrors.ErrInvalidCoins, "token must be non zero")
=======
	if len(msg.Tokens) == 0 {
		return errorsmod.Wrap(ErrInvalidAmount, "either token or token array must be filled")
	}

	for _, token := range msg.Tokens {
		if !token.IsValid() {
			return errorsmod.Wrap(ibcerrors.ErrInvalidCoins, token.String())
		}
		if !token.IsPositive() {
			return errorsmod.Wrap(ibcerrors.ErrInsufficientFunds, token.String())
		}
		if err := ValidateIBCDenom(token.Denom); err != nil {
			return errorsmod.Wrap(ibcerrors.ErrInvalidCoins, token.Denom)
>>>>>>> 0dcb459a
		}
	}

	_, err := sdk.AccAddressFromBech32(msg.Sender)
	if err != nil {
		return errorsmod.Wrapf(ibcerrors.ErrInvalidAddress, "string could not be parsed as address: %v", err)
	}
	if strings.TrimSpace(msg.Receiver) == "" {
		return errorsmod.Wrap(ibcerrors.ErrInvalidAddress, "missing recipient address")
	}
	if len(msg.Receiver) > MaximumReceiverLength {
		return errorsmod.Wrapf(ibcerrors.ErrInvalidAddress, "recipient address must not exceed %d bytes", MaximumReceiverLength)
	}
	if len(msg.Memo) > MaximumMemoLength {
		return errorsmod.Wrapf(ErrInvalidMemo, "memo must not exceed %d bytes", MaximumMemoLength)
	}

<<<<<<< HEAD
	tokensToValidate := msg.Tokens
	if !msg.Token.IsZero() {
		tokensToValidate = []sdk.Coin{msg.Token}
	}

	for _, token := range tokensToValidate {

		if !token.IsValid() {
			return errorsmod.Wrap(ibcerrors.ErrInvalidCoins, msg.Token.String())
		}
		if !token.IsPositive() {
			return errorsmod.Wrap(ibcerrors.ErrInsufficientFunds, msg.Token.String())
		}

		if err := ValidateIBCDenom(token.Denom); err != nil {
			return err
		}
	}

=======
>>>>>>> 0dcb459a
	return nil
}<|MERGE_RESOLUTION|>--- conflicted
+++ resolved
@@ -73,17 +73,6 @@
 		return errorsmod.Wrap(err, "invalid source channel ID")
 	}
 
-<<<<<<< HEAD
-	if msg.Token.IsZero() {
-		if len(msg.Tokens) == 0 {
-			return errorsmod.Wrap(ibcerrors.ErrInvalidCoins, "must specify at least one token in tokens")
-		}
-	}
-
-	if len(msg.Tokens) == 0 {
-		if msg.Token.IsZero() {
-			return errorsmod.Wrap(ibcerrors.ErrInvalidCoins, "token must be non zero")
-=======
 	if len(msg.Tokens) == 0 {
 		return errorsmod.Wrap(ErrInvalidAmount, "either token or token array must be filled")
 	}
@@ -97,7 +86,6 @@
 		}
 		if err := ValidateIBCDenom(token.Denom); err != nil {
 			return errorsmod.Wrap(ibcerrors.ErrInvalidCoins, token.Denom)
->>>>>>> 0dcb459a
 		}
 	}
 
@@ -115,27 +103,5 @@
 		return errorsmod.Wrapf(ErrInvalidMemo, "memo must not exceed %d bytes", MaximumMemoLength)
 	}
 
-<<<<<<< HEAD
-	tokensToValidate := msg.Tokens
-	if !msg.Token.IsZero() {
-		tokensToValidate = []sdk.Coin{msg.Token}
-	}
-
-	for _, token := range tokensToValidate {
-
-		if !token.IsValid() {
-			return errorsmod.Wrap(ibcerrors.ErrInvalidCoins, msg.Token.String())
-		}
-		if !token.IsPositive() {
-			return errorsmod.Wrap(ibcerrors.ErrInsufficientFunds, msg.Token.String())
-		}
-
-		if err := ValidateIBCDenom(token.Denom); err != nil {
-			return err
-		}
-	}
-
-=======
->>>>>>> 0dcb459a
 	return nil
 }