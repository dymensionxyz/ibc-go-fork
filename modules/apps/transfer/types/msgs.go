--- conflicted
+++ resolved
@@ -60,10 +60,7 @@
 		TimeoutTimestamp: timeoutTimestamp,
 		Memo:             memo,
 		Tokens:           tokens,
-<<<<<<< HEAD
 		ForwardingPath:   forwardingPath,
-=======
->>>>>>> dcf6e340
 	}
 }
 
@@ -107,11 +104,7 @@
 
 	for _, coin := range msg.GetCoins() {
 		if err := validateIBCCoin(coin); err != nil {
-<<<<<<< HEAD
-			return errorsmod.Wrap(err, coin.String())
-=======
 			return errorsmod.Wrapf(ibcerrors.ErrInvalidCoins, "%s: %s", err.Error(), coin.String())
->>>>>>> dcf6e340
 		}
 	}
 
@@ -146,11 +139,7 @@
 		return errorsmod.Wrap(ErrInvalidAmount, "amount must be positive")
 	}
 	if err := validateIBCDenom(coin.GetDenom()); err != nil {
-<<<<<<< HEAD
-		return err
-=======
 		return errorsmod.Wrap(ErrInvalidDenomForTransfer, err.Error())
->>>>>>> dcf6e340
 	}
 
 	return nil
