package types_test

import (
	"testing"

	"github.com/stretchr/testify/require"

	sdkmath "cosmossdk.io/math"

	"github.com/cosmos/cosmos-sdk/crypto/keys/secp256k1"
	sdk "github.com/cosmos/cosmos-sdk/types"
	moduletestutil "github.com/cosmos/cosmos-sdk/types/module/testutil"

	"github.com/cosmos/ibc-go/v8/modules/apps/transfer"
	"github.com/cosmos/ibc-go/v8/modules/apps/transfer/types"
	clienttypes "github.com/cosmos/ibc-go/v8/modules/core/02-client/types"
	ibctesting "github.com/cosmos/ibc-go/v8/testing"
)

// define constants used for testing
const (
	validPort        = "testportid"
	invalidPort      = "(invalidport1)"
	invalidShortPort = "p"
	// 195 characters
	invalidLongPort = "Lorem ipsum dolor sit amet, consectetur adipiscing elit. Duis eros neque, ultricies vel ligula ac, convallis porttitor elit. Maecenas tincidunt turpis elit, vel faucibus nisl pellentesque sodales"

	validChannel        = "testchannel"
	invalidChannel      = "(invalidchannel1)"
	invalidShortChannel = "invalid"
	invalidLongChannel  = "invalidlongchannelinvalidlongchannelinvalidlongchannelinvalidlongchannel"

	invalidAddress = "invalid"
)

var (
	sender    = sdk.AccAddress(secp256k1.GenPrivKey().PubKey().Address()).String()
	receiver  = sdk.AccAddress("testaddr2").String()
	emptyAddr string

	coins             = sdk.NewCoins(sdk.NewCoin("atom", sdkmath.NewInt(100)))
	ibcCoins          = sdk.NewCoins(sdk.NewCoin("ibc/7F1D3FCF4AE79E1554D670D1AD949A9BA4E4A3C76C63093E17E446A46061A7A2", sdkmath.NewInt(100)))
	invalidIBCCoins   = sdk.NewCoins(sdk.NewCoin("ibc/7F1D3FCF4AE79E1554", sdkmath.NewInt(100)))
	invalidDenomCoins = []sdk.Coin{{Denom: "0atom", Amount: sdkmath.NewInt(100)}}
<<<<<<< HEAD
	zeroCoins         = sdk.NewCoins(sdk.Coin{Denom: "atoms", Amount: sdkmath.NewInt(0)})
	timeoutHeight     = clienttypes.NewHeight(0, 10)
=======
	zeroCoins         = []sdk.Coin{{Denom: "atoms", Amount: sdkmath.NewInt(0)}}

	timeoutHeight = clienttypes.NewHeight(0, 10)
>>>>>>> e8b9d5a9
)

// TestMsgTransferValidation tests ValidateBasic for MsgTransfer
func TestMsgTransferValidation(t *testing.T) {
	testCases := []struct {
		name    string
		msg     *types.MsgTransfer
		expPass bool
	}{
<<<<<<< HEAD
		{"valid msg with base denom", types.NewMsgTransfer(validPort, validChannel, coins, sender, receiver, timeoutHeight, 0, "", nil), true},
		{"valid msg with trace hash", types.NewMsgTransfer(validPort, validChannel, ibcCoins, sender, receiver, timeoutHeight, 0, "", nil), true},
		{"multidenom", types.NewMsgTransfer(validPort, validChannel, coins.Add(ibcCoins...), sender, receiver, timeoutHeight, 0, "", nil), true},
		{"invalid ibc denom", types.NewMsgTransfer(validPort, validChannel, invalidIBCCoins, sender, receiver, timeoutHeight, 0, "", nil), false},
		{"too short port id", types.NewMsgTransfer(invalidShortPort, validChannel, coins, sender, receiver, timeoutHeight, 0, "", nil), false},
		{"too long port id", types.NewMsgTransfer(invalidLongPort, validChannel, coins, sender, receiver, timeoutHeight, 0, "", nil), false},
		{"port id contains non-alpha", types.NewMsgTransfer(invalidPort, validChannel, coins, sender, receiver, timeoutHeight, 0, "", nil), false},
		{"too short channel id", types.NewMsgTransfer(validPort, invalidShortChannel, coins, sender, receiver, timeoutHeight, 0, "", nil), false},
		{"too long channel id", types.NewMsgTransfer(validPort, invalidLongChannel, coins, sender, receiver, timeoutHeight, 0, "", nil), false},
		{"too long memo", types.NewMsgTransfer(validPort, validChannel, coins, sender, receiver, timeoutHeight, 0, ibctesting.GenerateString(types.MaximumMemoLength+1), nil), false},
		{"channel id contains non-alpha", types.NewMsgTransfer(validPort, invalidChannel, coins, sender, receiver, timeoutHeight, 0, "", nil), false},
		{"invalid denom", types.NewMsgTransfer(validPort, validChannel, invalidDenomCoins, sender, receiver, timeoutHeight, 0, "", nil), false},
		{"zero coins", types.NewMsgTransfer(validPort, validChannel, zeroCoins, sender, receiver, timeoutHeight, 0, "", nil), false},
		{"missing sender address", types.NewMsgTransfer(validPort, validChannel, coins, emptyAddr, receiver, timeoutHeight, 0, "", nil), false},
		{"missing recipient address", types.NewMsgTransfer(validPort, validChannel, coins, sender, "", timeoutHeight, 0, "", nil), false},
		{"too long recipient address", types.NewMsgTransfer(validPort, validChannel, coins, sender, ibctesting.GenerateString(types.MaximumReceiverLength+1), timeoutHeight, 0, "", nil), false},
		{"empty coins", types.NewMsgTransfer(validPort, validChannel, sdk.NewCoins(), sender, receiver, timeoutHeight, 0, "", nil), false},
		{"multidenom: invalid denom", types.NewMsgTransfer(validPort, validChannel, coins.Add(invalidDenomCoins...), sender, receiver, timeoutHeight, 0, "", nil), false},
		{"multidenom: invalid ibc denom", types.NewMsgTransfer(validPort, validChannel, coins.Add(invalidIBCCoins...), sender, receiver, timeoutHeight, 0, "", nil), false},
		{"multidenom: zero coins", types.NewMsgTransfer(validPort, validChannel, zeroCoins, sender, receiver, timeoutHeight, 0, "", nil), false},
=======
		{"valid msg with base denom", types.NewMsgTransfer(validPort, validChannel, coins, sender, receiver, timeoutHeight, 0, ""), true},
		{"valid msg with trace hash", types.NewMsgTransfer(validPort, validChannel, ibcCoins, sender, receiver, timeoutHeight, 0, ""), true},
		{"multidenom", types.NewMsgTransfer(validPort, validChannel, coins.Add(ibcCoins...), sender, receiver, timeoutHeight, 0, ""), true},
		{"invalid ibc denom", types.NewMsgTransfer(validPort, validChannel, invalidIBCCoins, sender, receiver, timeoutHeight, 0, ""), false},
		{"too short port id", types.NewMsgTransfer(invalidShortPort, validChannel, coins, sender, receiver, timeoutHeight, 0, ""), false},
		{"too long port id", types.NewMsgTransfer(invalidLongPort, validChannel, coins, sender, receiver, timeoutHeight, 0, ""), false},
		{"port id contains non-alpha", types.NewMsgTransfer(invalidPort, validChannel, coins, sender, receiver, timeoutHeight, 0, ""), false},
		{"too short channel id", types.NewMsgTransfer(validPort, invalidShortChannel, coins, sender, receiver, timeoutHeight, 0, ""), false},
		{"too long channel id", types.NewMsgTransfer(validPort, invalidLongChannel, coins, sender, receiver, timeoutHeight, 0, ""), false},
		{"too long memo", types.NewMsgTransfer(validPort, validChannel, coins, sender, receiver, timeoutHeight, 0, ibctesting.GenerateString(types.MaximumMemoLength+1)), false},
		{"channel id contains non-alpha", types.NewMsgTransfer(validPort, invalidChannel, coins, sender, receiver, timeoutHeight, 0, ""), false},
		{"invalid denom", types.NewMsgTransfer(validPort, validChannel, invalidDenomCoins, sender, receiver, timeoutHeight, 0, ""), false},
		{"zero coins", types.NewMsgTransfer(validPort, validChannel, zeroCoins, sender, receiver, timeoutHeight, 0, ""), false},
		{"missing sender address", types.NewMsgTransfer(validPort, validChannel, coins, emptyAddr, receiver, timeoutHeight, 0, ""), false},
		{"missing recipient address", types.NewMsgTransfer(validPort, validChannel, coins, sender, "", timeoutHeight, 0, ""), false},
		{"too long recipient address", types.NewMsgTransfer(validPort, validChannel, coins, sender, ibctesting.GenerateString(types.MaximumReceiverLength+1), timeoutHeight, 0, ""), false},
		{"empty coins", types.NewMsgTransfer(validPort, validChannel, sdk.NewCoins(), sender, receiver, timeoutHeight, 0, ""), false},
		{"multidenom: invalid denom", types.NewMsgTransfer(validPort, validChannel, coins.Add(invalidDenomCoins...), sender, receiver, timeoutHeight, 0, ""), false},
		{"multidenom: invalid ibc denom", types.NewMsgTransfer(validPort, validChannel, coins.Add(invalidIBCCoins...), sender, receiver, timeoutHeight, 0, ""), false},
		{"multidenom: zero coins", types.NewMsgTransfer(validPort, validChannel, zeroCoins, sender, receiver, timeoutHeight, 0, ""), false},
		{"multidenom: too many coins", types.NewMsgTransfer(validPort, validChannel, make([]sdk.Coin, types.MaximumTokensLength+1), sender, receiver, timeoutHeight, 0, ""), false},
>>>>>>> e8b9d5a9
	}

	for i, tc := range testCases {
		tc := tc

		err := tc.msg.ValidateBasic()
		if tc.expPass {
			require.NoError(t, err, "valid test case %d failed: %s", i, tc.name)
		} else {
			require.Error(t, err, "invalid test case %d passed: %s", i, tc.name)
		}
	}
}

// TestMsgTransferGetSigners tests GetSigners for MsgTransfer
func TestMsgTransferGetSigners(t *testing.T) {
	addr := sdk.AccAddress(secp256k1.GenPrivKey().PubKey().Address())
	msg := types.NewMsgTransfer(validPort, validChannel, coins, addr.String(), receiver, timeoutHeight, 0, "", nil)

	encodingCfg := moduletestutil.MakeTestEncodingConfig(transfer.AppModuleBasic{})
	signers, _, err := encodingCfg.Codec.GetMsgV1Signers(msg)
	require.NoError(t, err)
	require.Equal(t, addr.Bytes(), signers[0])
}

// TestMsgUpdateParamsValidateBasic tests ValidateBasic for MsgUpdateParams
func TestMsgUpdateParamsValidateBasic(t *testing.T) {
	testCases := []struct {
		name    string
		msg     *types.MsgUpdateParams
		expPass bool
	}{
		{"success: valid signer and valid params", types.NewMsgUpdateParams(ibctesting.TestAccAddress, types.DefaultParams()), true},
		{"failure: invalid signer with valid params", types.NewMsgUpdateParams(invalidAddress, types.DefaultParams()), false},
		{"failure: empty signer with valid params", types.NewMsgUpdateParams(emptyAddr, types.DefaultParams()), false},
	}

	for i, tc := range testCases {
		tc := tc

		err := tc.msg.ValidateBasic()
		if tc.expPass {
			require.NoError(t, err, "valid test case %d failed: %s", i, tc.name)
		} else {
			require.Error(t, err, "invalid test case %d passed: %s", i, tc.name)
		}
	}
}

// TestMsgUpdateParamsGetSigners tests GetSigners for MsgUpdateParams
func TestMsgUpdateParamsGetSigners(t *testing.T) {
	testCases := []struct {
		name    string
		address sdk.AccAddress
		expPass bool
	}{
		{"success: valid address", sdk.AccAddress(ibctesting.TestAccAddress), true},
		{"failure: nil address", nil, false},
	}

	for _, tc := range testCases {
		tc := tc

		msg := types.MsgUpdateParams{
			Signer: tc.address.String(),
			Params: types.DefaultParams(),
		}

		encodingCfg := moduletestutil.MakeTestEncodingConfig(transfer.AppModuleBasic{})
		signers, _, err := encodingCfg.Codec.GetMsgV1Signers(&msg)
		if tc.expPass {
			require.NoError(t, err)
			require.Equal(t, tc.address.Bytes(), signers[0])
		} else {
			require.Error(t, err)
		}
	}
}<|MERGE_RESOLUTION|>--- conflicted
+++ resolved
@@ -42,14 +42,9 @@
 	ibcCoins          = sdk.NewCoins(sdk.NewCoin("ibc/7F1D3FCF4AE79E1554D670D1AD949A9BA4E4A3C76C63093E17E446A46061A7A2", sdkmath.NewInt(100)))
 	invalidIBCCoins   = sdk.NewCoins(sdk.NewCoin("ibc/7F1D3FCF4AE79E1554", sdkmath.NewInt(100)))
 	invalidDenomCoins = []sdk.Coin{{Denom: "0atom", Amount: sdkmath.NewInt(100)}}
-<<<<<<< HEAD
-	zeroCoins         = sdk.NewCoins(sdk.Coin{Denom: "atoms", Amount: sdkmath.NewInt(0)})
-	timeoutHeight     = clienttypes.NewHeight(0, 10)
-=======
 	zeroCoins         = []sdk.Coin{{Denom: "atoms", Amount: sdkmath.NewInt(0)}}
 
 	timeoutHeight = clienttypes.NewHeight(0, 10)
->>>>>>> e8b9d5a9
 )
 
 // TestMsgTransferValidation tests ValidateBasic for MsgTransfer
@@ -59,7 +54,6 @@
 		msg     *types.MsgTransfer
 		expPass bool
 	}{
-<<<<<<< HEAD
 		{"valid msg with base denom", types.NewMsgTransfer(validPort, validChannel, coins, sender, receiver, timeoutHeight, 0, "", nil), true},
 		{"valid msg with trace hash", types.NewMsgTransfer(validPort, validChannel, ibcCoins, sender, receiver, timeoutHeight, 0, "", nil), true},
 		{"multidenom", types.NewMsgTransfer(validPort, validChannel, coins.Add(ibcCoins...), sender, receiver, timeoutHeight, 0, "", nil), true},
@@ -80,29 +74,7 @@
 		{"multidenom: invalid denom", types.NewMsgTransfer(validPort, validChannel, coins.Add(invalidDenomCoins...), sender, receiver, timeoutHeight, 0, "", nil), false},
 		{"multidenom: invalid ibc denom", types.NewMsgTransfer(validPort, validChannel, coins.Add(invalidIBCCoins...), sender, receiver, timeoutHeight, 0, "", nil), false},
 		{"multidenom: zero coins", types.NewMsgTransfer(validPort, validChannel, zeroCoins, sender, receiver, timeoutHeight, 0, "", nil), false},
-=======
-		{"valid msg with base denom", types.NewMsgTransfer(validPort, validChannel, coins, sender, receiver, timeoutHeight, 0, ""), true},
-		{"valid msg with trace hash", types.NewMsgTransfer(validPort, validChannel, ibcCoins, sender, receiver, timeoutHeight, 0, ""), true},
-		{"multidenom", types.NewMsgTransfer(validPort, validChannel, coins.Add(ibcCoins...), sender, receiver, timeoutHeight, 0, ""), true},
-		{"invalid ibc denom", types.NewMsgTransfer(validPort, validChannel, invalidIBCCoins, sender, receiver, timeoutHeight, 0, ""), false},
-		{"too short port id", types.NewMsgTransfer(invalidShortPort, validChannel, coins, sender, receiver, timeoutHeight, 0, ""), false},
-		{"too long port id", types.NewMsgTransfer(invalidLongPort, validChannel, coins, sender, receiver, timeoutHeight, 0, ""), false},
-		{"port id contains non-alpha", types.NewMsgTransfer(invalidPort, validChannel, coins, sender, receiver, timeoutHeight, 0, ""), false},
-		{"too short channel id", types.NewMsgTransfer(validPort, invalidShortChannel, coins, sender, receiver, timeoutHeight, 0, ""), false},
-		{"too long channel id", types.NewMsgTransfer(validPort, invalidLongChannel, coins, sender, receiver, timeoutHeight, 0, ""), false},
-		{"too long memo", types.NewMsgTransfer(validPort, validChannel, coins, sender, receiver, timeoutHeight, 0, ibctesting.GenerateString(types.MaximumMemoLength+1)), false},
-		{"channel id contains non-alpha", types.NewMsgTransfer(validPort, invalidChannel, coins, sender, receiver, timeoutHeight, 0, ""), false},
-		{"invalid denom", types.NewMsgTransfer(validPort, validChannel, invalidDenomCoins, sender, receiver, timeoutHeight, 0, ""), false},
-		{"zero coins", types.NewMsgTransfer(validPort, validChannel, zeroCoins, sender, receiver, timeoutHeight, 0, ""), false},
-		{"missing sender address", types.NewMsgTransfer(validPort, validChannel, coins, emptyAddr, receiver, timeoutHeight, 0, ""), false},
-		{"missing recipient address", types.NewMsgTransfer(validPort, validChannel, coins, sender, "", timeoutHeight, 0, ""), false},
-		{"too long recipient address", types.NewMsgTransfer(validPort, validChannel, coins, sender, ibctesting.GenerateString(types.MaximumReceiverLength+1), timeoutHeight, 0, ""), false},
-		{"empty coins", types.NewMsgTransfer(validPort, validChannel, sdk.NewCoins(), sender, receiver, timeoutHeight, 0, ""), false},
-		{"multidenom: invalid denom", types.NewMsgTransfer(validPort, validChannel, coins.Add(invalidDenomCoins...), sender, receiver, timeoutHeight, 0, ""), false},
-		{"multidenom: invalid ibc denom", types.NewMsgTransfer(validPort, validChannel, coins.Add(invalidIBCCoins...), sender, receiver, timeoutHeight, 0, ""), false},
-		{"multidenom: zero coins", types.NewMsgTransfer(validPort, validChannel, zeroCoins, sender, receiver, timeoutHeight, 0, ""), false},
-		{"multidenom: too many coins", types.NewMsgTransfer(validPort, validChannel, make([]sdk.Coin, types.MaximumTokensLength+1), sender, receiver, timeoutHeight, 0, ""), false},
->>>>>>> e8b9d5a9
+		{"multidenom: too many coins", types.NewMsgTransfer(validPort, validChannel, make([]sdk.Coin, types.MaximumTokensLength+1), sender, receiver, timeoutHeight, 0, "", nil), false},
 	}
 
 	for i, tc := range testCases {
