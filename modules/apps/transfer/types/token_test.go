package types

import (
	"fmt"
	"testing"

	"github.com/stretchr/testify/require"
)

const (
	denom  = "atom/pool"
	amount = "100"
)

<<<<<<< HEAD
var (
	sender   = sdk.AccAddress(secp256k1.GenPrivKey().PubKey().Address()).String()
	receiver = sdk.AccAddress("testaddr2").String()
)

func TestGetFullDenomPath(t *testing.T) {
	testCases := []struct {
		name       string
		packetData FungibleTokenPacketDataV2
		expPath    string
	}{
		{
			"denom path with trace",
			NewFungibleTokenPacketDataV2(
				[]Token{
					{
						Denom:  denom,
						Amount: amount,
						Trace:  []string{"transfer/channel-0", "transfer/channel-1"},
					},
				},
				sender,
				receiver,
				"",
				nil,
			),
			"transfer/channel-0/transfer/channel-1/atom/pool",
		},
		{
			"nil trace",
			NewFungibleTokenPacketDataV2(
				[]Token{
					{
						Denom:  denom,
						Amount: amount,
						Trace:  []string{},
					},
				},
				sender,
				receiver,
				"",
				nil,
			),
			denom,
		},
	}

	for _, tc := range testCases {
		t.Run(tc.name, func(t *testing.T) {
			path := tc.packetData.Tokens[0].GetFullDenomPath()
			require.Equal(t, tc.expPath, path)
		})
	}
}

=======
>>>>>>> 7068760f
func TestValidate(t *testing.T) {
	testCases := []struct {
		name     string
		token    Token
		expError error
	}{
		{
			"success: multiple port channel pair denom",
			Token{
				Denom: Denom{
					Base: "atom",
					Trace: []Trace{
						NewTrace("transfer", "channel-0"),
						NewTrace("transfer", "channel-1"),
					},
				},
				Amount: amount,
			},
			nil,
		},
		{
			"success: one port channel pair denom",
			Token{
				Denom: Denom{
					Base: "uatom",
					Trace: []Trace{
						NewTrace("transfer", "channel-1"),
					},
				},
				Amount: amount,
			},
			nil,
		},
		{
			"success: non transfer port trace",
			Token{
				Denom: Denom{
					Base: "uatom",
					Trace: []Trace{
						NewTrace("transfer", "channel-0"),
						NewTrace("transfer", "channel-1"),
						NewTrace("transfer-custom", "channel-2"),
					},
				},
				Amount: amount,
			},
			nil,
		},
		{
			"failure: empty denom",
			Token{
				Denom:  Denom{},
				Amount: amount,
			},
			ErrInvalidDenomForTransfer,
		},
		{
			"failure: invalid amount string",
			Token{
				Denom: Denom{
					Base: "atom",
					Trace: []Trace{
						NewTrace("transfer", "channel-0"),
						NewTrace("transfer", "channel-1"),
					},
				},
				Amount: "value",
			},
			ErrInvalidAmount,
		},
		{
			"failure: amount is zero",
			Token{
				Denom: Denom{
					Base: "atom",
					Trace: []Trace{
						NewTrace("transfer", "channel-0"),
						NewTrace("transfer", "channel-1"),
					},
				},
				Amount: "0",
			},
			ErrInvalidAmount,
		},
		{
			"failure: amount is negative",
			Token{
				Denom: Denom{
					Base: "atom",
					Trace: []Trace{
						NewTrace("transfer", "channel-0"),
						NewTrace("transfer", "channel-1"),
					},
				},
				Amount: "-1",
			},
			ErrInvalidAmount,
		},
		{
			"failure: invalid identifier in trace",
			Token{
				Denom: Denom{
					Base: "uatom",
					Trace: []Trace{
						NewTrace("transfer", "channel-1"),
						NewTrace("randomport", ""),
					},
				},
				Amount: amount,
			},
			fmt.Errorf("invalid token denom: invalid trace: invalid channelID: identifier cannot be blank: invalid identifier"),
		},
		{
			"failure: empty identifier in trace",
			Token{
				Denom: Denom{
					Base:  "uatom",
					Trace: []Trace{{}},
				},
				Amount: amount,
			},
			fmt.Errorf("invalid token denom: invalid trace: invalid portID: identifier cannot be blank: invalid identifier"),
		},
	}

	for _, tc := range testCases {
		t.Run(tc.name, func(t *testing.T) {
			err := tc.token.Validate()
			expPass := tc.expError == nil
			if expPass {
				require.NoError(t, err, tc.name)
			} else {
				require.ErrorContains(t, err, tc.expError.Error(), tc.name)
			}
		})
	}
}

func TestTokens_String(t *testing.T) {
	cases := []struct {
		name     string
		input    Tokens
		expected string
	}{
		{
			"empty tokens",
			Tokens{},
			"",
		},
		{
			"single token, no trace",
			Tokens{
				Token{
					Denom: Denom{
						Base:  "tree",
						Trace: []Trace{},
					},
					Amount: "1",
				},
			},
			`denom:<base:"tree" > amount:"1" `,
		},
		{
			"single token with trace",
			Tokens{
				Token{
					Denom: Denom{
						Base: "tree",
						Trace: []Trace{
							NewTrace("portid", "channelid"),
						},
					},
					Amount: "1",
				},
			},
			`denom:<base:"tree" trace:<port_id:"portid" channel_id:"channelid" > > amount:"1" `,
		},
		{
			"multiple tokens, no trace",
			Tokens{
				Token{
					Denom: Denom{
						Base: "tree",
					},
					Amount: "1",
				},
				Token{
					Denom: Denom{
						Base: "gas",
					},
					Amount: "2",
				},
				Token{
					Denom: Denom{
						Base: "mineral",
					},
					Amount: "3",
				},
			},
			`denom:<base:"tree" > amount:"1" ,denom:<base:"gas" > amount:"2" ,denom:<base:"mineral" > amount:"3" `,
		},
		{
			"multiple tokens, trace and no trace",
			Tokens{
				Token{
					Denom: Denom{
						Base: "tree",
					},
					Amount: "1",
				},
				Token{
					Denom: Denom{
						Base: "gas",
						Trace: []Trace{
							NewTrace("portid", "channelid"),
						},
					},
					Amount: "2",
				},
				Token{
					Denom: Denom{
						Base: "mineral",
						Trace: []Trace{
							NewTrace("portid", "channelid"),
							NewTrace("transfer", "channel-52"),
						},
					},
					Amount: "3",
				},
			},
			`denom:<base:"tree" > amount:"1" ,denom:<base:"gas" trace:<port_id:"portid" channel_id:"channelid" > > amount:"2" ,denom:<base:"mineral" trace:<port_id:"portid" channel_id:"channelid" > trace:<port_id:"transfer" channel_id:"channel-52" > > amount:"3" `,
		},
	}

	for _, tt := range cases {
		require.Equal(t, tt.expected, tt.input.String())
	}
}<|MERGE_RESOLUTION|>--- conflicted
+++ resolved
@@ -12,64 +12,6 @@
 	amount = "100"
 )
 
-<<<<<<< HEAD
-var (
-	sender   = sdk.AccAddress(secp256k1.GenPrivKey().PubKey().Address()).String()
-	receiver = sdk.AccAddress("testaddr2").String()
-)
-
-func TestGetFullDenomPath(t *testing.T) {
-	testCases := []struct {
-		name       string
-		packetData FungibleTokenPacketDataV2
-		expPath    string
-	}{
-		{
-			"denom path with trace",
-			NewFungibleTokenPacketDataV2(
-				[]Token{
-					{
-						Denom:  denom,
-						Amount: amount,
-						Trace:  []string{"transfer/channel-0", "transfer/channel-1"},
-					},
-				},
-				sender,
-				receiver,
-				"",
-				nil,
-			),
-			"transfer/channel-0/transfer/channel-1/atom/pool",
-		},
-		{
-			"nil trace",
-			NewFungibleTokenPacketDataV2(
-				[]Token{
-					{
-						Denom:  denom,
-						Amount: amount,
-						Trace:  []string{},
-					},
-				},
-				sender,
-				receiver,
-				"",
-				nil,
-			),
-			denom,
-		},
-	}
-
-	for _, tc := range testCases {
-		t.Run(tc.name, func(t *testing.T) {
-			path := tc.packetData.Tokens[0].GetFullDenomPath()
-			require.Equal(t, tc.expPath, path)
-		})
-	}
-}
-
-=======
->>>>>>> 7068760f
 func TestValidate(t *testing.T) {
 	testCases := []struct {
 		name     string
