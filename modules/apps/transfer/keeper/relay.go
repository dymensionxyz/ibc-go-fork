--- conflicted
+++ resolved
@@ -142,11 +142,7 @@
 		tokens = append(tokens, token)
 	}
 
-<<<<<<< HEAD
-	packetData := types.NewFungibleTokenPacketDataV2(tokens, sender.String(), receiver, memo, forwardingPath)
-=======
-	packetDataBytes := createPacketDataBytesFromVersion(appVersion, sender.String(), receiver, memo, tokens)
->>>>>>> 4d23f4f2
+	packetDataBytes := createPacketDataBytesFromVersion(appVersion, sender.String(), receiver, memo, tokens, forwardingPath)
 
 	sequence, err := k.ics4Wrapper.SendPacket(ctx, channelCap, sourcePort, sourceChannel, timeoutHeight, timeoutTimestamp, packetDataBytes)
 	if err != nil {
@@ -187,12 +183,10 @@
 	}
 	if data.ForwardingPath != nil && len(data.ForwardingPath.Hops) > 0 {
 		finalReceiver = receiver // , _ = sdk.AccAddressFromBech32(data.Receiver)
-
 		receiver = types.GetForwardAddress(packet.DestinationPort, packet.DestinationChannel)
-
-	}
-
-	var receivedTokens sdk.Coins
+	}
+
+	var receivedCoins sdk.Coins
 	for _, token := range data.Tokens {
 		labels := []metrics.Label{
 			telemetry.NewLabel(coretypes.LabelSourcePort, packet.GetSourcePort()),
@@ -225,13 +219,8 @@
 			}
 
 			escrowAddress := types.GetEscrowAddress(packet.GetDestPort(), packet.GetDestChannel())
-<<<<<<< HEAD
-			if err := k.unescrowToken(ctx, escrowAddress, receiver, coin); err != nil {
+			if err := k.unescrowCoin(ctx, escrowAddress, receiver, coin); err != nil {
 				return false, err
-=======
-			if err := k.unescrowCoin(ctx, escrowAddress, receiver, coin); err != nil {
-				return err
->>>>>>> 4d23f4f2
 			}
 
 			denomPath := token.Denom.Path()
@@ -239,7 +228,7 @@
 			defer internaltelemetry.ReportOnRecvPacketTelemetry(transferAmount, denomPath, labels)
 
 			// Appending token. The new denom has been computed
-			receivedTokens = append(receivedTokens, coin)
+			receivedCoins = append(receivedCoins, coin)
 
 			// Continue processing rest of tokens in packet data.
 			continue
@@ -278,32 +267,11 @@
 			return false, errorsmod.Wrapf(err, "failed to send coins to receiver %s", receiver.String())
 		}
 
-<<<<<<< HEAD
-		prefixedDenomPath := token.Denom.FullPath()
-		defer func() {
-			if transferAmount.IsInt64() {
-				telemetry.SetGaugeWithLabels(
-					[]string{"ibc", types.ModuleName, "packet", "receive"},
-					float32(transferAmount.Int64()),
-					[]metrics.Label{telemetry.NewLabel(coretypes.LabelDenom, prefixedDenomPath)},
-				)
-			}
-
-			telemetry.IncrCounterWithLabels(
-				[]string{"ibc", types.ModuleName, "receive"},
-				1,
-				append(
-					labels, telemetry.NewLabel(coretypes.LabelSource, "false"),
-				),
-			)
-		}()
-
-		receivedTokens = append(receivedTokens, voucher)
-=======
 		denomPath := token.Denom.Path()
 		labels = append(labels, telemetry.NewLabel(coretypes.LabelSource, "false"))
 		defer internaltelemetry.ReportOnRecvPacketTelemetry(transferAmount, denomPath, labels)
->>>>>>> 4d23f4f2
+
+		receivedCoins = append(receivedCoins, voucher)
 	}
 
 	// Adding forwarding logic
@@ -330,7 +298,7 @@
 			ctx,
 			data.ForwardingPath.Hops[0].PortId,
 			data.ForwardingPath.Hops[0].ChannelId,
-			receivedTokens,
+			receivedCoins,
 			receiver,
 			finalReceiver.String(),
 			clienttypes.Height{},
@@ -350,7 +318,6 @@
 	return false, nil
 }
 
-<<<<<<< HEAD
 // OnAcknowledgementPacket either reverts the state changes executed in receive
 // and send packet if the chain acted as a middle hop on a multihop transfer; or
 // responds to the success or failure of a packet acknowledgement written on the
@@ -392,26 +359,10 @@
 			// needs to be executed and no error needs to be returned
 			return nil
 		case *channeltypes.Acknowledgement_Error:
-			return k.refundPacketToken(ctx, packet, data)
+			return k.refundPacketTokens(ctx, packet, data)
 		default:
 			return errorsmod.Wrapf(ibcerrors.ErrInvalidType, "expected one of [%T, %T], got %T", channeltypes.Acknowledgement_Result{}, channeltypes.Acknowledgement_Error{}, ack.Response)
 		}
-=======
-// OnAcknowledgementPacket responds to the success or failure of a packet
-// acknowledgement written on the receiving chain. If the acknowledgement
-// was a success then nothing occurs. If the acknowledgement failed, then
-// the sender is refunded their tokens using the refundPacketTokens function.
-func (k Keeper) OnAcknowledgementPacket(ctx sdk.Context, packet channeltypes.Packet, data types.FungibleTokenPacketDataV2, ack channeltypes.Acknowledgement) error {
-	switch ack.Response.(type) {
-	case *channeltypes.Acknowledgement_Result:
-		// the acknowledgement succeeded on the receiving chain so nothing
-		// needs to be executed and no error needs to be returned
-		return nil
-	case *channeltypes.Acknowledgement_Error:
-		return k.refundPacketTokens(ctx, packet, data)
-	default:
-		return errorsmod.Wrapf(ibcerrors.ErrInvalidType, "expected one of [%T, %T], got %T", channeltypes.Acknowledgement_Result{}, channeltypes.Acknowledgement_Error{}, ack.Response)
->>>>>>> 4d23f4f2
 	}
 }
 
@@ -419,7 +370,6 @@
 // packet if the chain acted as a middle hop on a multihop transfer; or refunds
 // the sender if the original packet sent was never received and has been timed out.
 func (k Keeper) OnTimeoutPacket(ctx sdk.Context, packet channeltypes.Packet, data types.FungibleTokenPacketDataV2) error {
-<<<<<<< HEAD
 	prevPacket, found := k.GetForwardedPacket(ctx, packet.SourcePort, packet.SourceChannel, packet.Sequence)
 	if found {
 		channelCap, ok := k.scopedKeeper.GetCapability(ctx, host.ChannelCapabilityPath(packet.SourcePort, packet.SourceChannel))
@@ -435,10 +385,7 @@
 		return k.ics4Wrapper.WriteAcknowledgement(ctx, channelCap, prevPacket, fungibleTokenPacketAcknowledgement)
 	}
 
-	return k.refundPacketToken(ctx, packet, data)
-=======
 	return k.refundPacketTokens(ctx, packet, data)
->>>>>>> 4d23f4f2
 }
 
 // refundPacketTokens will unescrow and send back the tokens back to sender
@@ -487,7 +434,6 @@
 	return nil
 }
 
-<<<<<<< HEAD
 // revertInFlightChanges reverts the logic of receive packet and send packet
 // that occurs in the middle chains during a packet forwarding. If an error
 // occurs further down the line, the state changes on this chain must be
@@ -513,7 +459,7 @@
 			if token.Denom.SenderChainIsSource(receivedPacket.DestinationPort, receivedPacket.DestinationChannel) {
 				// receive sent tokens from the received escrow to the forward escrow account
 				// so we must send the tokens back from the forward escrow to the original received escrow account
-				return k.unescrowToken(ctx, forwardEscrow, reverseEscrow, coin)
+				return k.unescrowCoin(ctx, forwardEscrow, reverseEscrow, coin)
 			}
 
 			// receive minted vouchers and sent to the forward escrow account
@@ -545,16 +491,10 @@
 	return nil
 }
 
-// escrowToken will send the given token from the provided sender to the escrow address. It will also
-// update the total escrowed amount by adding the escrowed token to the current total escrow.
-func (k Keeper) escrowToken(ctx sdk.Context, sender, escrowAddress sdk.AccAddress, token sdk.Coin) error {
-	if err := k.bankKeeper.SendCoins(ctx, sender, escrowAddress, sdk.NewCoins(token)); err != nil {
-=======
 // escrowCoin will send the given coin from the provided sender to the escrow address. It will also
 // update the total escrowed amount by adding the escrowed coin's amount to the current total escrow.
 func (k Keeper) escrowCoin(ctx sdk.Context, sender, escrowAddress sdk.AccAddress, coin sdk.Coin) error {
 	if err := k.bankKeeper.SendCoins(ctx, sender, escrowAddress, sdk.NewCoins(coin)); err != nil {
->>>>>>> 4d23f4f2
 		// failure is expected for insufficient balances
 		return err
 	}
@@ -616,7 +556,7 @@
 }
 
 // createPacketDataBytesFromVersion creates the packet data bytes to be sent based on the application version.
-func createPacketDataBytesFromVersion(appVersion, sender, receiver, memo string, tokens types.Tokens) []byte {
+func createPacketDataBytesFromVersion(appVersion, sender, receiver, memo string, tokens types.Tokens, forwardingPath *types.ForwardingInfo) []byte {
 	var packetDataBytes []byte
 	switch appVersion {
 	case types.V1:
@@ -629,7 +569,7 @@
 		packetData := types.NewFungibleTokenPacketData(token.Denom.Path(), token.Amount, sender, receiver, memo)
 		packetDataBytes = packetData.GetBytes()
 	case types.V2:
-		packetData := types.NewFungibleTokenPacketDataV2(tokens, sender, receiver, memo)
+		packetData := types.NewFungibleTokenPacketDataV2(tokens, sender, receiver, memo, forwardingPath)
 		packetDataBytes = packetData.GetBytes()
 	default:
 		panic(fmt.Errorf("app version must be one of %s", types.SupportedVersions))
