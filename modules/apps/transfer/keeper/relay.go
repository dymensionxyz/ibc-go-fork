--- conflicted
+++ resolved
@@ -145,12 +145,7 @@
 		tokens = append(tokens, token)
 	}
 
-<<<<<<< HEAD
-	// If we put the memo check in the validate basic, in case this line will return an error.
-	packetData := v3types.NewFungibleTokenPacketData(tokens, sender.String(), receiver, memo, forwardingPath)
-=======
-	packetData := types.NewFungibleTokenPacketDataV2(tokens, sender.String(), receiver, memo)
->>>>>>> e8b9d5a9
+	packetData := types.NewFungibleTokenPacketDataV2(tokens, sender.String(), receiver, memo, forwardingPath)
 
 	sequence, err := k.ics4Wrapper.SendPacket(ctx, channelCap, sourcePort, sourceChannel, timeoutHeight, timeoutTimestamp, packetData.GetBytes())
 	if err != nil {
@@ -184,11 +179,7 @@
 // and sent to the receiving address. Otherwise if the sender chain is sending
 // back tokens this chain originally transferred to it, the tokens are
 // unescrowed and sent to the receiving address.
-<<<<<<< HEAD
-func (k Keeper) OnRecvPacket(ctx sdk.Context, packet channeltypes.Packet, data v3types.FungibleTokenPacketData) (error, bool) {
-=======
-func (k Keeper) OnRecvPacket(ctx sdk.Context, packet channeltypes.Packet, data types.FungibleTokenPacketDataV2) error {
->>>>>>> e8b9d5a9
+func (k Keeper) OnRecvPacket(ctx sdk.Context, packet channeltypes.Packet, data types.FungibleTokenPacketDataV2) (error, bool) {
 	// validate packet data upon receiving
 	// same things here if we put the validate memo here this function would return an error.
 
@@ -415,8 +406,7 @@
 // acknowledgement written on the receiving chain. If the acknowledgement
 // was a success then nothing occurs. If the acknowledgement failed, then
 // the sender is refunded their tokens using the refundPacketToken function.
-<<<<<<< HEAD
-func (k Keeper) OnAcknowledgementPacket(ctx sdk.Context, packet channeltypes.Packet, data v3types.FungibleTokenPacketData, ack channeltypes.Acknowledgement) error {
+func (k Keeper) OnAcknowledgementPacket(ctx sdk.Context, packet channeltypes.Packet, data types.FungibleTokenPacketDataV2, ack channeltypes.Acknowledgement) error {
 	channelCap, ok := k.scopedKeeper.GetCapability(ctx, host.ChannelCapabilityPath(packet.SourcePort, packet.SourceChannel))
 	if !ok {
 		errorsmod.Wrap(channeltypes.ErrChannelCapabilityNotFound, "module does not own channel capability")
@@ -461,29 +451,22 @@
 		}
 	} else {
 		switch ack.Response.(type) {
+		case *channeltypes.Acknowledgement_Result:
+			// the acknowledgement succeeded on the receiving chain so nothing
+			// needs to be executed and no error needs to be returned
+			return nil
 		case *channeltypes.Acknowledgement_Error:
 			return k.refundPacketToken(ctx, packet, data)
-		}
-=======
-func (k Keeper) OnAcknowledgementPacket(ctx sdk.Context, packet channeltypes.Packet, data types.FungibleTokenPacketDataV2, ack channeltypes.Acknowledgement) error {
-	switch ack.Response.(type) {
-	case *channeltypes.Acknowledgement_Result:
-		// the acknowledgement succeeded on the receiving chain so nothing
-		// needs to be executed and no error needs to be returned
-		return nil
-	case *channeltypes.Acknowledgement_Error:
-		return k.refundPacketToken(ctx, packet, data)
-	default:
-		return errorsmod.Wrapf(ibcerrors.ErrInvalidType, "expected one of [%T, %T], got %T", channeltypes.Acknowledgement_Result{}, channeltypes.Acknowledgement_Error{}, ack.Response)
->>>>>>> e8b9d5a9
+		default:
+			return errorsmod.Wrapf(ibcerrors.ErrInvalidType, "expected one of [%T, %T], got %T", channeltypes.Acknowledgement_Result{}, channeltypes.Acknowledgement_Error{}, ack.Response)
+		}
 	}
 	return nil
 }
 
 // OnTimeoutPacket refunds the sender since the original packet sent was
 // never received and has been timed out.
-<<<<<<< HEAD
-func (k Keeper) OnTimeoutPacket(ctx sdk.Context, packet channeltypes.Packet, data v3types.FungibleTokenPacketData) error {
+func (k Keeper) OnTimeoutPacket(ctx sdk.Context, packet channeltypes.Packet, data types.FungibleTokenPacketDataV2) error {
 	channelCap, ok := k.scopedKeeper.GetCapability(ctx, host.ChannelCapabilityPath(packet.SourcePort, packet.SourceChannel))
 	if !ok {
 		errorsmod.Wrap(channeltypes.ErrChannelCapabilityNotFound, "module does not own channel capability")
@@ -504,22 +487,13 @@
 	} else {
 		return k.refundPacketToken(ctx, packet, data)
 	}
-=======
-func (k Keeper) OnTimeoutPacket(ctx sdk.Context, packet channeltypes.Packet, data types.FungibleTokenPacketDataV2) error {
-	return k.refundPacketToken(ctx, packet, data)
->>>>>>> e8b9d5a9
 }
 
 // refundPacketToken will unescrow and send back the tokens back to sender
 // if the sending chain was the source chain. Otherwise, the sent tokens
 // were burnt in the original send so new tokens are minted and sent to
 // the sending address.
-<<<<<<< HEAD
-// Probably data is not really necessary here.
-func (k Keeper) refundPacketToken(ctx sdk.Context, packet channeltypes.Packet, data v3types.FungibleTokenPacketData) error {
-=======
 func (k Keeper) refundPacketToken(ctx sdk.Context, packet channeltypes.Packet, data types.FungibleTokenPacketDataV2) error {
->>>>>>> e8b9d5a9
 	// NOTE: packet data type already checked in handler.go
 
 	for _, token := range data.Tokens {
@@ -562,7 +536,7 @@
 	return nil
 }
 
-func (k Keeper) revertInFlightChanges(ctx sdk.Context, sentPacket channeltypes.Packet, receivedPacket channeltypes.Packet, sentPacketData v3types.FungibleTokenPacketData) error {
+func (k Keeper) revertInFlightChanges(ctx sdk.Context, sentPacket channeltypes.Packet, receivedPacket channeltypes.Packet, sentPacketData types.FungibleTokenPacketDataV2) error {
 	forwardEscrow := types.GetEscrowAddress(sentPacket.SourcePort, sentPacket.SourceChannel)
 	reverseEscrow := types.GetEscrowAddress(receivedPacket.DestinationPort, receivedPacket.DestinationChannel)
 	// the token on our chain is the token in the sentPacket
