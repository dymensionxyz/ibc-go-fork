--- conflicted
+++ resolved
@@ -374,20 +374,11 @@
 
 			// send coin from chainA to chainB
 			coin := sdk.NewCoin(sdk.DefaultBondDenom, amount)
-			transferMsg := types.NewMsgTransfer(path.EndpointA.ChannelConfig.PortID, path.EndpointA.ChannelID, sdk.NewCoins(coin), suite.chainA.SenderAccount.GetAddress().String(), receiver, clienttypes.NewHeight(1, 110), 0, memo)
+			transferMsg := types.NewMsgTransfer(path.EndpointA.ChannelConfig.PortID, path.EndpointA.ChannelID, sdk.NewCoins(coin), suite.chainA.SenderAccount.GetAddress().String(), receiver, clienttypes.NewHeight(1, 110), 0, memo, nil)
 			_, err := suite.chainA.SendMsgs(transferMsg)
 			suite.Require().NoError(err) // message committed
 
-<<<<<<< HEAD
-			if tc.recvIsSource {
-				// send coin from chainB to chainA, receive them, acknowledge them, and send back to chainB
-				coinFromBToA := sdk.NewCoin(sdk.DefaultBondDenom, sdkmath.NewInt(100))
-				transferMsg := types.NewMsgTransfer(path.EndpointB.ChannelConfig.PortID, path.EndpointB.ChannelID, sdk.NewCoins(coinFromBToA), suite.chainB.SenderAccount.GetAddress().String(), suite.chainA.SenderAccount.GetAddress().String(), clienttypes.NewHeight(1, 110), 0, memo, nil)
-				res, err := suite.chainB.SendMsgs(transferMsg)
-				suite.Require().NoError(err) // message committed
-=======
 			tc.malleate()
->>>>>>> 7068760f
 
 			seq := uint64(1)
 			data := types.NewFungibleTokenPacketDataV2(
@@ -399,11 +390,12 @@
 						},
 						Amount: amount.String(),
 					},
-				}, suite.chainA.SenderAccount.GetAddress().String(), receiver, memo)
+				}, suite.chainA.SenderAccount.GetAddress().String(), receiver, memo, nil)
 			packet := channeltypes.NewPacket(data.GetBytes(), seq, path.EndpointA.ChannelConfig.PortID, path.EndpointA.ChannelID, path.EndpointB.ChannelConfig.PortID, path.EndpointB.ChannelID, clienttypes.NewHeight(1, 100), 0)
 
-			err = suite.chainB.GetSimApp().TransferKeeper.OnRecvPacket(suite.chainB.GetContext(), packet, data)
-
+			var async bool
+			async, err = suite.chainB.GetSimApp().TransferKeeper.OnRecvPacket(suite.chainB.GetContext(), packet, data)
+			suite.Require().False(async)
 			// check total amount in escrow of received token denom on receiving chain
 			totalEscrow := suite.chainB.GetSimApp().TransferKeeper.GetTotalEscrowForDenom(suite.chainB.GetContext(), sdk.DefaultBondDenom)
 			suite.Require().Equal(expEscrowAmount, totalEscrow.Amount)
@@ -423,12 +415,6 @@
 	}
 }
 
-<<<<<<< HEAD
-			// send coin from chainA to chainB
-			coin := sdk.NewCoin(denomTrace.IBCDenom(), amount)
-			transferMsg := types.NewMsgTransfer(path.EndpointA.ChannelConfig.PortID, path.EndpointA.ChannelID, sdk.NewCoins(coin), suite.chainA.SenderAccount.GetAddress().String(), receiver, clienttypes.NewHeight(1, 110), 0, memo, nil)
-			_, err := suite.chainA.SendMsgs(transferMsg)
-=======
 // TestOnRecvPacket_ReceiverIsSource tests receiving on chainB a coin that
 // originated on chainB, but was previously transferred to chainA. The bulk
 // of the testing occurs in the test case for loop since setup is intensive
@@ -527,7 +513,7 @@
 
 			// send coin from chainB to chainA, receive them, acknowledge them
 			coin := sdk.NewCoin(sdk.DefaultBondDenom, sdkmath.NewInt(100))
-			transferMsg := types.NewMsgTransfer(path.EndpointB.ChannelConfig.PortID, path.EndpointB.ChannelID, sdk.NewCoins(coin), suite.chainB.SenderAccount.GetAddress().String(), suite.chainA.SenderAccount.GetAddress().String(), clienttypes.NewHeight(1, 110), 0, memo)
+			transferMsg := types.NewMsgTransfer(path.EndpointB.ChannelConfig.PortID, path.EndpointB.ChannelID, sdk.NewCoins(coin), suite.chainB.SenderAccount.GetAddress().String(), suite.chainA.SenderAccount.GetAddress().String(), clienttypes.NewHeight(1, 110), 0, memo, nil)
 			res, err := suite.chainB.SendMsgs(transferMsg)
 			suite.Require().NoError(err) // message committed
 
@@ -544,9 +530,8 @@
 
 			// send coin back from chainA to chainB
 			coin = sdk.NewCoin(denomTrace.IBCDenom(), amount)
-			transferMsg = types.NewMsgTransfer(path.EndpointA.ChannelConfig.PortID, path.EndpointA.ChannelID, sdk.NewCoins(coin), suite.chainA.SenderAccount.GetAddress().String(), receiver, clienttypes.NewHeight(1, 110), 0, memo)
+			transferMsg = types.NewMsgTransfer(path.EndpointA.ChannelConfig.PortID, path.EndpointA.ChannelID, sdk.NewCoins(coin), suite.chainA.SenderAccount.GetAddress().String(), receiver, clienttypes.NewHeight(1, 110), 0, memo, nil)
 			_, err = suite.chainA.SendMsgs(transferMsg)
->>>>>>> 7068760f
 			suite.Require().NoError(err) // message committed
 
 			tc.malleate()
@@ -558,17 +543,11 @@
 						Denom:  denom,
 						Amount: amount.String(),
 					},
-<<<<<<< HEAD
 				}, suite.chainA.SenderAccount.GetAddress().String(), receiver, memo, nil)
-			packet := channeltypes.NewPacket(data.GetBytes(), seq, path.EndpointA.ChannelConfig.PortID, path.EndpointA.ChannelID, path.EndpointB.ChannelConfig.PortID, path.EndpointB.ChannelID, clienttypes.NewHeight(1, 100), 0)
-=======
-				}, suite.chainA.SenderAccount.GetAddress().String(), receiver, memo)
 			packet = channeltypes.NewPacket(data.GetBytes(), seq, path.EndpointA.ChannelConfig.PortID, path.EndpointA.ChannelID, path.EndpointB.ChannelConfig.PortID, path.EndpointB.ChannelID, clienttypes.NewHeight(1, 100), 0)
->>>>>>> 7068760f
-
-			var async bool
-			async, err = suite.chainB.GetSimApp().TransferKeeper.OnRecvPacket(suite.chainB.GetContext(), packet, data)
-			suite.Require().False(async)
+
+			_, err = suite.chainB.GetSimApp().TransferKeeper.OnRecvPacket(suite.chainB.GetContext(), packet, data)
+
 			// check total amount in escrow of received token denom on receiving chain
 			totalEscrow := suite.chainB.GetSimApp().TransferKeeper.GetTotalEscrowForDenom(suite.chainB.GetContext(), sdk.DefaultBondDenom)
 			suite.Require().Equal(expEscrowAmount, totalEscrow.Amount)
@@ -1307,15 +1286,12 @@
 	suite.Require().NoError(err)
 	suite.Require().NotNil(packet)
 
-	denomTrace := types.ParseDenomTrace(sdk.DefaultBondDenom)
-
-	denom, trace := convertinternal.ExtractDenomAndTraceFromV1Denom(denomTrace.GetFullDenomPath())
+	denom := types.Denom{Base: sdk.DefaultBondDenom}
 	data := types.NewFungibleTokenPacketDataV2(
 		[]types.Token{
 			{
 				Denom:  denom,
 				Amount: amount.String(),
-				Trace:  trace,
 			},
 		}, sender.GetAddress().String(), receiver.GetAddress().String(), "", &forwardingPath)
 	packetRecv := channeltypes.NewPacket(data.GetBytes(), 2, path1.EndpointA.ChannelConfig.PortID, path1.EndpointA.ChannelID, path1.EndpointB.ChannelConfig.PortID, path1.EndpointB.ChannelID, clienttypes.NewHeight(1, 100), 0)
@@ -1327,13 +1303,13 @@
 	suite.Require().Nil(err)
 
 	// denomTrace path: transfer/channel-0
-	denomTrace = types.DenomTrace{
-		BaseDenom: sdk.DefaultBondDenom,
-		Path:      fmt.Sprintf("%s/%s", path1.EndpointB.ChannelConfig.PortID, path1.EndpointB.ChannelID),
+	denom = types.Denom{
+		Base:  sdk.DefaultBondDenom,
+		Trace: []types.Trace{types.NewTrace(path1.EndpointB.ChannelConfig.PortID, path1.EndpointB.ChannelID)},
 	}
 
 	// Check that Escrow B has amount
-	coin = sdk.NewCoin(denomTrace.IBCDenom(), amount)
+	coin = sdk.NewCoin(denom.IBCDenom(), amount)
 	totalEscrowChainB := suite.chainB.GetSimApp().TransferKeeper.GetTotalEscrowForDenom(suite.chainB.GetContext(), coin.GetDenom())
 	suite.Require().Equal(amount, totalEscrowChainB.Amount, "escrow account on B is different than amount")
 
@@ -1349,13 +1325,11 @@
 	suite.Require().NoError(err)
 	suite.Require().NotNil(packet)
 
-	denom, trace = convertinternal.ExtractDenomAndTraceFromV1Denom(denomTrace.GetFullDenomPath())
 	data = types.NewFungibleTokenPacketDataV2(
 		[]types.Token{
 			{
 				Denom:  denom,
 				Amount: amount.String(),
-				Trace:  trace,
 			},
 		}, types.GetForwardAddress(path2.EndpointB.ChannelConfig.PortID, path2.EndpointB.ChannelID).String(), receiver.GetAddress().String(), "", nil)
 	packetRecv = channeltypes.NewPacket(data.GetBytes(), 3, path2.EndpointB.ChannelConfig.PortID, path2.EndpointB.ChannelID, path2.EndpointA.ChannelConfig.PortID, path2.EndpointA.ChannelID, clienttypes.NewHeight(1, 100), 0)
@@ -1682,13 +1656,12 @@
 	// NOW WE HAVE TO SEND ACK TO B, PROPAGTE ACK TO C, CHECK FINAL RESULTS
 
 	// Reconstruct packet data
-	denom, trace := convertinternal.ExtractDenomAndTraceFromV1Denom(denomTraceAB.GetFullDenomPath())
+	denom := types.ExtractDenomFromFullPath(denomTraceAB.GetFullDenomPath())
 	data := types.NewFungibleTokenPacketDataV2(
 		[]types.Token{
 			{
 				Denom:  denom,
 				Amount: amount.String(),
-				Trace:  trace,
 			},
 		}, types.GetForwardAddress(path1.EndpointB.ChannelConfig.PortID, path1.EndpointB.ChannelID).String(), suite.chainA.SenderAccounts[0].SenderAccount.GetAddress().String(), "", nil)
 	packetRecv := channeltypes.NewPacket(data.GetBytes(), 3, path1.EndpointB.ChannelConfig.PortID, path1.EndpointB.ChannelID, path1.EndpointA.ChannelConfig.PortID, path1.EndpointA.ChannelID, clienttypes.NewHeight(1, 100), 0)
@@ -1709,13 +1682,12 @@
 	totalEscrowChainB = suite.chainB.GetSimApp().TransferKeeper.GetTotalEscrowForDenom(suite.chainB.GetContext(), coin.GetDenom())
 	suite.Require().Equal(sdkmath.NewInt(100), totalEscrowChainB.Amount)
 
-	denom, trace = convertinternal.ExtractDenomAndTraceFromV1Denom(denomTraceABC.GetFullDenomPath())
+	denom = types.ExtractDenomFromFullPath(denomTraceABC.GetFullDenomPath())
 	data = types.NewFungibleTokenPacketDataV2(
 		[]types.Token{
 			{
 				Denom:  denom,
 				Amount: amount.String(),
-				Trace:  trace,
 			},
 		}, suite.chainC.SenderAccounts[0].SenderAccount.GetAddress().String(), suite.chainA.SenderAccounts[0].SenderAccount.GetAddress().String(), "", nil)
 	//suite.chainC.SenderAccounts[0].SenderAccount.GetAddress().String() This should be forward account of B
