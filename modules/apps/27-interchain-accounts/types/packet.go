--- conflicted
+++ resolved
@@ -10,16 +10,12 @@
 	codectypes "github.com/cosmos/cosmos-sdk/codec/types"
 	sdk "github.com/cosmos/cosmos-sdk/types"
 
-<<<<<<< HEAD
-	"github.com/cosmos/ibc-go/v7/modules/core/exported"
-=======
 	ibcexported "github.com/cosmos/ibc-go/v7/modules/core/exported"
 )
 
 var (
 	_ ibcexported.PacketData         = (*InterchainAccountPacketData)(nil)
 	_ ibcexported.PacketDataProvider = (*InterchainAccountPacketData)(nil)
->>>>>>> ec684384
 )
 
 // MaxMemoCharLength defines the maximum length for the InterchainAccountPacketData memo field
@@ -36,11 +32,6 @@
 	// state. The timeout is disabled when set to 0. The default is currently set to a 10 minute
 	// timeout.
 	DefaultRelativePacketTimeoutTimestamp = uint64((time.Duration(10) * time.Minute).Nanoseconds())
-)
-
-var (
-	_ exported.PacketData         = (*InterchainAccountPacketData)(nil)
-	_ exported.PacketDataProvider = (*InterchainAccountPacketData)(nil)
 )
 
 // ValidateBasic performs basic validation of the interchain account packet data.
@@ -64,40 +55,6 @@
 // GetBytes returns the JSON marshalled interchain account packet data.
 func (iapd InterchainAccountPacketData) GetBytes() []byte {
 	return sdk.MustSortJSON(ModuleCdc.MustMarshalJSON(&iapd))
-}
-
-// GetPacketSender returns the sender address of the packet from the source port ID by cutting off
-// the ControllerPortPrefix.
-// If the source port ID does not have the ControllerPortPrefix, then an empty string is returned.
-// NOTE: The sender address is set at the source chain and not validated by a signature check in IBC.
-func (InterchainAccountPacketData) GetPacketSender(srcPortID string) string {
-	icaOwner, found := strings.CutPrefix(srcPortID, ControllerPortPrefix)
-	if !found {
-		return ""
-	}
-	return icaOwner
-}
-
-// GetCustomPacketData returns a json object from the memo as `map[string]interface{}` so that it
-// can be interpreted as a json object with keys.
-// If the key is missing or the memo is not properly formatted, then nil is returned.
-func (iapd InterchainAccountPacketData) GetCustomPacketData(key string) interface{} {
-	if len(iapd.Memo) == 0 {
-		return nil
-	}
-
-	jsonObject := make(map[string]interface{})
-	err := json.Unmarshal([]byte(iapd.Memo), &jsonObject)
-	if err != nil {
-		return nil
-	}
-
-	memoData, ok := jsonObject[key].(map[string]interface{})
-	if !ok {
-		return nil
-	}
-
-	return memoData
 }
 
 // GetBytes returns the JSON marshalled interchain account CosmosTx.
