--- conflicted
+++ resolved
@@ -156,7 +156,6 @@
 	return errorsmod.Wrap(icatypes.ErrInvalidChannelFlow, "cannot cause a packet timeout on a host channel end, a host chain does not send a packet over the channel")
 }
 
-<<<<<<< HEAD
 // OnChanUpgradeInit implements the IBCModule interface
 func (IBCModule) OnChanUpgradeInit(ctx sdk.Context, portID, channelID string, order channeltypes.Order, connectionHops []string, version string) (string, error) {
 	return "", errorsmod.Wrap(icatypes.ErrInvalidChannelFlow, "channel handshake must be initiated by controller chain")
@@ -178,7 +177,7 @@
 
 // OnChanUpgradeRestore implements the IBCModule interface
 func (IBCModule) OnChanUpgradeRestore(ctx sdk.Context, portID, channelID string) {}
-=======
+
 // UnmarshalPacketData attempts to unmarshal the provided packet data bytes
 // into an InterchainAccountPacketData. This function implements the optional
 // PacketDataUnmarshaler interface required for ADR 008 support.
@@ -189,5 +188,4 @@
 		return nil, err
 	}
 	return data, nil
-}
->>>>>>> 0364aae9
+}