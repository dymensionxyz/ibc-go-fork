--- conflicted
+++ resolved
@@ -146,13 +146,7 @@
 				suite.chainA.GetSimApp().GetSubspace(types.SubModuleName),
 				suite.chainA.GetSimApp().IBCKeeper.ChannelKeeper,
 				suite.chainA.GetSimApp().IBCKeeper.ChannelKeeper,
-<<<<<<< HEAD
-				suite.chainA.GetSimApp().IBCKeeper.PortKeeper,
 				suite.chainA.GetSimApp().AuthKeeper,
-				suite.chainA.GetSimApp().ScopedICAHostKeeper,
-=======
-				suite.chainA.GetSimApp().AccountKeeper,
->>>>>>> 1a5c739d
 				suite.chainA.GetSimApp().MsgServiceRouter(),
 				suite.chainA.GetSimApp().GRPCQueryRouter(),
 				suite.chainA.GetSimApp().ICAHostKeeper.GetAuthority(),
@@ -178,13 +172,7 @@
 				suite.chainA.GetSimApp().GetSubspace(types.SubModuleName),
 				suite.chainA.GetSimApp().IBCKeeper.ChannelKeeper,
 				suite.chainA.GetSimApp().IBCKeeper.ChannelKeeper,
-<<<<<<< HEAD
-				suite.chainA.GetSimApp().IBCKeeper.PortKeeper,
 				suite.chainA.GetSimApp().AuthKeeper,
-				suite.chainA.GetSimApp().ScopedICAHostKeeper,
-=======
-				suite.chainA.GetSimApp().AccountKeeper,
->>>>>>> 1a5c739d
 				suite.chainA.GetSimApp().MsgServiceRouter(),
 				suite.chainA.GetSimApp().GRPCQueryRouter(),
 				"", // authority
