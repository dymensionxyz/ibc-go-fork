--- conflicted
+++ resolved
@@ -136,9 +136,6 @@
 // - connectionHops (and subsequently host/controller connectionIDs)
 // - interchain account address
 // - ICS27 protocol version
-<<<<<<< HEAD
-func (k Keeper) OnChanUpgradeTry(ctx sdk.Context, portID, channelID string, order channeltypes.Order, connectionHops []string, counterpartyVersion string) (string, error) {
-=======
 func (k Keeper) OnChanUpgradeTry(ctx sdk.Context, portID, channelID string, proposedOrder channeltypes.Order, proposedConnectionHops []string, counterpartyVersion string) (string, error) {
 	// verify order has not changed
 	// support for unordered ICA channels is not implemented yet
@@ -146,7 +143,6 @@
 		return "", errorsmod.Wrapf(channeltypes.ErrInvalidChannelOrdering, "expected %s channel, got %s", channeltypes.ORDERED, proposedOrder)
 	}
 
->>>>>>> cf7cc665
 	if portID != icatypes.HostPortID {
 		return "", errorsmod.Wrapf(porttypes.ErrInvalidPort, "expected %s, got %s", icatypes.HostPortID, portID)
 	}
