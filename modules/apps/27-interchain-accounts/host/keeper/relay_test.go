package keeper_test

import (
	"fmt"
	"strings"

	"github.com/cosmos/gogoproto/proto"

	sdkmath "cosmossdk.io/math"

	codectypes "github.com/cosmos/cosmos-sdk/codec/types"
	sdk "github.com/cosmos/cosmos-sdk/types"
	banktypes "github.com/cosmos/cosmos-sdk/x/bank/types"
	disttypes "github.com/cosmos/cosmos-sdk/x/distribution/types"
	govv1 "github.com/cosmos/cosmos-sdk/x/gov/types/v1"
	govtypes "github.com/cosmos/cosmos-sdk/x/gov/types/v1beta1"
	stakingtypes "github.com/cosmos/cosmos-sdk/x/staking/types"

	"github.com/cosmos/ibc-go/v8/modules/apps/27-interchain-accounts/host/types"
	icatypes "github.com/cosmos/ibc-go/v8/modules/apps/27-interchain-accounts/types"
	transfertypes "github.com/cosmos/ibc-go/v8/modules/apps/transfer/types"
	channeltypes "github.com/cosmos/ibc-go/v8/modules/core/04-channel/types"
	ibcerrors "github.com/cosmos/ibc-go/v8/modules/core/errors"
	ibctesting "github.com/cosmos/ibc-go/v8/testing"
)

func (suite *KeeperTestSuite) TestOnRecvPacket() {
	testedOrderings := []channeltypes.Order{channeltypes.UNORDERED, channeltypes.ORDERED}
	testedEncodings := []string{icatypes.EncodingProtobuf, icatypes.EncodingProto3JSON}

	var (
		path       *ibctesting.Path
		packetData []byte
	)

	testCases := []struct {
		msg      string
		malleate func(encoding string)
		expErr   error
	}{
		{
			"interchain account successfully executes an arbitrary message type using the * (allow all message types) param",
			func(encoding string) {
				interchainAccountAddr, found := suite.chainB.GetSimApp().ICAHostKeeper.GetInterchainAccountAddress(suite.chainB.GetContext(), ibctesting.FirstConnectionID, path.EndpointA.ChannelConfig.PortID)
				suite.Require().True(found)

				// Populate the gov keeper in advance with an active proposal
				testProposal := &govtypes.TextProposal{
					Title:       "IBC Gov Proposal",
					Description: "tokens for all!",
				}

				proposalMsg, err := govv1.NewLegacyContent(testProposal, interchainAccountAddr)
				suite.Require().NoError(err)

				proposal, err := govv1.NewProposal([]sdk.Msg{proposalMsg}, govtypes.DefaultStartingProposalID, suite.chainA.GetContext().BlockTime(), suite.chainA.GetContext().BlockTime(), "test proposal", "title", "Description", sdk.AccAddress(interchainAccountAddr), false)
				suite.Require().NoError(err)

				err = suite.chainB.GetSimApp().GovKeeper.SetProposal(suite.chainB.GetContext(), proposal)
				suite.Require().NoError(err)
				err = suite.chainB.GetSimApp().GovKeeper.ActivateVotingPeriod(suite.chainB.GetContext(), proposal)
				suite.Require().NoError(err)

				msg := &govtypes.MsgVote{
					ProposalId: govtypes.DefaultStartingProposalID,
					Voter:      interchainAccountAddr,
					Option:     govtypes.OptionYes,
				}

				data, err := icatypes.SerializeCosmosTx(suite.chainA.GetSimApp().AppCodec(), []proto.Message{msg}, encoding)
				suite.Require().NoError(err)

				icaPacketData := icatypes.InterchainAccountPacketData{
					Type: icatypes.EXECUTE_TX,
					Data: data,
				}

				packetData = icaPacketData.GetBytes()

				params := types.NewParams(true, []string{"*"})
				suite.chainB.GetSimApp().ICAHostKeeper.SetParams(suite.chainB.GetContext(), params)
			},
			nil,
		},
		{
			"interchain account successfully executes banktypes.MsgSend",
			func(encoding string) {
				interchainAccountAddr, found := suite.chainB.GetSimApp().ICAHostKeeper.GetInterchainAccountAddress(suite.chainB.GetContext(), ibctesting.FirstConnectionID, path.EndpointA.ChannelConfig.PortID)
				suite.Require().True(found)

				msg := &banktypes.MsgSend{
					FromAddress: interchainAccountAddr,
					ToAddress:   suite.chainB.SenderAccount.GetAddress().String(),
					Amount:      sdk.NewCoins(sdk.NewCoin(sdk.DefaultBondDenom, sdkmath.NewInt(100))),
				}

				data, err := icatypes.SerializeCosmosTx(suite.chainA.GetSimApp().AppCodec(), []proto.Message{msg}, encoding)
				suite.Require().NoError(err)

				icaPacketData := icatypes.InterchainAccountPacketData{
					Type: icatypes.EXECUTE_TX,
					Data: data,
				}

				packetData = icaPacketData.GetBytes()

				params := types.NewParams(true, []string{sdk.MsgTypeURL(msg)})
				suite.chainB.GetSimApp().ICAHostKeeper.SetParams(suite.chainB.GetContext(), params)
			},
			nil,
		},
		{
			"interchain account successfully executes stakingtypes.MsgDelegate",
			func(encoding string) {
				interchainAccountAddr, found := suite.chainB.GetSimApp().ICAHostKeeper.GetInterchainAccountAddress(suite.chainB.GetContext(), ibctesting.FirstConnectionID, path.EndpointA.ChannelConfig.PortID)
				suite.Require().True(found)

				validatorAddr := (sdk.ValAddress)(suite.chainB.Vals.Validators[0].Address)
				msg := &stakingtypes.MsgDelegate{
					DelegatorAddress: interchainAccountAddr,
					ValidatorAddress: validatorAddr.String(),
					Amount:           sdk.NewCoin(sdk.DefaultBondDenom, sdkmath.NewInt(5000)),
				}

				data, err := icatypes.SerializeCosmosTx(suite.chainA.GetSimApp().AppCodec(), []proto.Message{msg}, encoding)
				suite.Require().NoError(err)

				icaPacketData := icatypes.InterchainAccountPacketData{
					Type: icatypes.EXECUTE_TX,
					Data: data,
				}

				packetData = icaPacketData.GetBytes()

				params := types.NewParams(true, []string{sdk.MsgTypeURL(msg)})
				suite.chainB.GetSimApp().ICAHostKeeper.SetParams(suite.chainB.GetContext(), params)
			},
			nil,
		},
		{
			"interchain account successfully executes stakingtypes.MsgDelegate and stakingtypes.MsgUndelegate sequentially",
			func(encoding string) {
				interchainAccountAddr, found := suite.chainB.GetSimApp().ICAHostKeeper.GetInterchainAccountAddress(suite.chainB.GetContext(), ibctesting.FirstConnectionID, path.EndpointA.ChannelConfig.PortID)
				suite.Require().True(found)

				validatorAddr := (sdk.ValAddress)(suite.chainB.Vals.Validators[0].Address)
				msgDelegate := &stakingtypes.MsgDelegate{
					DelegatorAddress: interchainAccountAddr,
					ValidatorAddress: validatorAddr.String(),
					Amount:           sdk.NewCoin(sdk.DefaultBondDenom, sdkmath.NewInt(5000)),
				}

				msgUndelegate := &stakingtypes.MsgUndelegate{
					DelegatorAddress: interchainAccountAddr,
					ValidatorAddress: validatorAddr.String(),
					Amount:           sdk.NewCoin(sdk.DefaultBondDenom, sdkmath.NewInt(5000)),
				}

				data, err := icatypes.SerializeCosmosTx(suite.chainA.GetSimApp().AppCodec(), []proto.Message{msgDelegate, msgUndelegate}, encoding)
				suite.Require().NoError(err)

				icaPacketData := icatypes.InterchainAccountPacketData{
					Type: icatypes.EXECUTE_TX,
					Data: data,
				}

				packetData = icaPacketData.GetBytes()

				params := types.NewParams(true, []string{sdk.MsgTypeURL(msgDelegate), sdk.MsgTypeURL(msgUndelegate)})
				suite.chainB.GetSimApp().ICAHostKeeper.SetParams(suite.chainB.GetContext(), params)
			},
			nil,
		},
		{
			"interchain account successfully executes govtypes.MsgSubmitProposal",
			func(encoding string) {
				interchainAccountAddr, found := suite.chainB.GetSimApp().ICAHostKeeper.GetInterchainAccountAddress(suite.chainB.GetContext(), ibctesting.FirstConnectionID, path.EndpointA.ChannelConfig.PortID)
				suite.Require().True(found)

				testProposal := &govtypes.TextProposal{
					Title:       "IBC Gov Proposal",
					Description: "tokens for all!",
				}

				protoAny, err := codectypes.NewAnyWithValue(testProposal)
				suite.Require().NoError(err)

				msg := &govtypes.MsgSubmitProposal{
					Content:        protoAny,
					InitialDeposit: sdk.NewCoins(sdk.NewCoin(sdk.DefaultBondDenom, sdkmath.NewInt(100000))),
					Proposer:       interchainAccountAddr,
				}

				data, err := icatypes.SerializeCosmosTx(suite.chainA.GetSimApp().AppCodec(), []proto.Message{msg}, encoding)
				suite.Require().NoError(err)

				icaPacketData := icatypes.InterchainAccountPacketData{
					Type: icatypes.EXECUTE_TX,
					Data: data,
				}

				packetData = icaPacketData.GetBytes()

				params := types.NewParams(true, []string{sdk.MsgTypeURL(msg)})
				suite.chainB.GetSimApp().ICAHostKeeper.SetParams(suite.chainB.GetContext(), params)
			},
			nil,
		},
		{
			"interchain account successfully executes govtypes.MsgVote",
			func(encoding string) {
				interchainAccountAddr, found := suite.chainB.GetSimApp().ICAHostKeeper.GetInterchainAccountAddress(suite.chainB.GetContext(), ibctesting.FirstConnectionID, path.EndpointA.ChannelConfig.PortID)
				suite.Require().True(found)

				// Populate the gov keeper in advance with an active proposal
				testProposal := &govtypes.TextProposal{
					Title:       "IBC Gov Proposal",
					Description: "tokens for all!",
				}

				proposalMsg, err := govv1.NewLegacyContent(testProposal, interchainAccountAddr)
				suite.Require().NoError(err)

				proposal, err := govv1.NewProposal([]sdk.Msg{proposalMsg}, govtypes.DefaultStartingProposalID, suite.chainA.GetContext().BlockTime(), suite.chainA.GetContext().BlockTime(), "test proposal", "title", "description", sdk.AccAddress(interchainAccountAddr), false)
				suite.Require().NoError(err)

				err = suite.chainB.GetSimApp().GovKeeper.SetProposal(suite.chainB.GetContext(), proposal)
				suite.Require().NoError(err)
				err = suite.chainB.GetSimApp().GovKeeper.ActivateVotingPeriod(suite.chainB.GetContext(), proposal)
				suite.Require().NoError(err)

				msg := &govtypes.MsgVote{
					ProposalId: govtypes.DefaultStartingProposalID,
					Voter:      interchainAccountAddr,
					Option:     govtypes.OptionYes,
				}

				data, err := icatypes.SerializeCosmosTx(suite.chainA.GetSimApp().AppCodec(), []proto.Message{msg}, encoding)
				suite.Require().NoError(err)

				icaPacketData := icatypes.InterchainAccountPacketData{
					Type: icatypes.EXECUTE_TX,
					Data: data,
				}

				packetData = icaPacketData.GetBytes()

				params := types.NewParams(true, []string{sdk.MsgTypeURL(msg)})
				suite.chainB.GetSimApp().ICAHostKeeper.SetParams(suite.chainB.GetContext(), params)
			},
			nil,
		},
		{
			"interchain account successfully executes disttypes.MsgFundCommunityPool",
			func(encoding string) {
				interchainAccountAddr, found := suite.chainB.GetSimApp().ICAHostKeeper.GetInterchainAccountAddress(suite.chainB.GetContext(), ibctesting.FirstConnectionID, path.EndpointA.ChannelConfig.PortID)
				suite.Require().True(found)

				msg := &disttypes.MsgFundCommunityPool{
					Amount:    sdk.NewCoins(sdk.NewCoin(sdk.DefaultBondDenom, sdkmath.NewInt(5000))),
					Depositor: interchainAccountAddr,
				}

				data, err := icatypes.SerializeCosmosTx(suite.chainA.GetSimApp().AppCodec(), []proto.Message{msg}, encoding)
				suite.Require().NoError(err)

				icaPacketData := icatypes.InterchainAccountPacketData{
					Type: icatypes.EXECUTE_TX,
					Data: data,
				}

				packetData = icaPacketData.GetBytes()

				params := types.NewParams(true, []string{sdk.MsgTypeURL(msg)})
				suite.chainB.GetSimApp().ICAHostKeeper.SetParams(suite.chainB.GetContext(), params)
			},
			nil,
		},
		{
			"interchain account successfully executes icahosttypes.MsgModuleQuerySafe",
			func(encoding string) {
				interchainAccountAddr, found := suite.chainB.GetSimApp().ICAHostKeeper.GetInterchainAccountAddress(suite.chainB.GetContext(), ibctesting.FirstConnectionID, path.EndpointA.ChannelConfig.PortID)
				suite.Require().True(found)

				balanceQuery := banktypes.NewQueryBalanceRequest(suite.chainB.SenderAccount.GetAddress(), sdk.DefaultBondDenom)
				queryBz, err := balanceQuery.Marshal()
				suite.Require().NoError(err)

				msg := types.NewMsgModuleQuerySafe(interchainAccountAddr, []*types.QueryRequest{
					{
						Path: "/cosmos.bank.v1beta1.Query/Balance",
						Data: queryBz,
					},
				})

				data, err := icatypes.SerializeCosmosTx(suite.chainA.GetSimApp().AppCodec(), []proto.Message{msg}, encoding)
				suite.Require().NoError(err)

				icaPacketData := icatypes.InterchainAccountPacketData{
					Type: icatypes.EXECUTE_TX,
					Data: data,
				}

				packetData = icaPacketData.GetBytes()

				params := types.NewParams(true, []string{sdk.MsgTypeURL(msg)})
				suite.chainB.GetSimApp().ICAHostKeeper.SetParams(suite.chainB.GetContext(), params)
			},
			nil,
		},
		{
			"interchain account successfully executes disttypes.MsgSetWithdrawAddress",
			func(encoding string) {
				interchainAccountAddr, found := suite.chainB.GetSimApp().ICAHostKeeper.GetInterchainAccountAddress(suite.chainB.GetContext(), ibctesting.FirstConnectionID, path.EndpointA.ChannelConfig.PortID)
				suite.Require().True(found)

				msg := &disttypes.MsgSetWithdrawAddress{
					DelegatorAddress: interchainAccountAddr,
					WithdrawAddress:  suite.chainB.SenderAccount.GetAddress().String(),
				}

				data, err := icatypes.SerializeCosmosTx(suite.chainA.GetSimApp().AppCodec(), []proto.Message{msg}, encoding)
				suite.Require().NoError(err)

				icaPacketData := icatypes.InterchainAccountPacketData{
					Type: icatypes.EXECUTE_TX,
					Data: data,
				}

				packetData = icaPacketData.GetBytes()

				params := types.NewParams(true, []string{sdk.MsgTypeURL(msg)})
				suite.chainB.GetSimApp().ICAHostKeeper.SetParams(suite.chainB.GetContext(), params)
			},
			nil,
		},
		{
			"interchain account successfully executes transfertypes.MsgTransfer",
			func(encoding string) {
				transferPath := ibctesting.NewTransferPath(suite.chainB, suite.chainC)

				transferPath.Setup()

				interchainAccountAddr, found := suite.chainB.GetSimApp().ICAHostKeeper.GetInterchainAccountAddress(suite.chainB.GetContext(), ibctesting.FirstConnectionID, path.EndpointA.ChannelConfig.PortID)
				suite.Require().True(found)

				msg := transfertypes.NewMsgTransfer(
					transferPath.EndpointA.ChannelConfig.PortID,
					transferPath.EndpointA.ChannelID,
					sdk.NewCoins(sdk.NewCoin(sdk.DefaultBondDenom, sdkmath.NewInt(100))),
					interchainAccountAddr,
					suite.chainA.SenderAccount.GetAddress().String(),
					suite.chainB.GetTimeoutHeight(),
					0,
					"",
					nil,
				)

				data, err := icatypes.SerializeCosmosTx(suite.chainA.GetSimApp().AppCodec(), []proto.Message{msg}, encoding)
				suite.Require().NoError(err)

				icaPacketData := icatypes.InterchainAccountPacketData{
					Type: icatypes.EXECUTE_TX,
					Data: data,
				}

				packetData = icaPacketData.GetBytes()

				params := types.NewParams(true, []string{sdk.MsgTypeURL(msg)})
				suite.chainB.GetSimApp().ICAHostKeeper.SetParams(suite.chainB.GetContext(), params)
			},
			nil,
		},
		{
			"Msg fails its ValidateBasic: MsgTransfer has an empty receiver",
			func(encoding string) {
				transferPath := ibctesting.NewTransferPath(suite.chainB, suite.chainC)
				transferPath.Setup()

				interchainAccountAddr, found := suite.chainB.GetSimApp().ICAHostKeeper.GetInterchainAccountAddress(suite.chainB.GetContext(), ibctesting.FirstConnectionID, path.EndpointA.ChannelConfig.PortID)
				suite.Require().True(found)

				msg := transfertypes.NewMsgTransfer(
					transferPath.EndpointA.ChannelConfig.PortID,
					transferPath.EndpointA.ChannelID,
					sdk.NewCoins(sdk.NewCoin(sdk.DefaultBondDenom, sdkmath.NewInt(100))),
					interchainAccountAddr,
					"",
					suite.chainB.GetTimeoutHeight(),
					0,
					"",
					nil,
				)

				data, err := icatypes.SerializeCosmosTx(suite.chainA.GetSimApp().AppCodec(), []proto.Message{msg}, encoding)
				suite.Require().NoError(err)

				icaPacketData := icatypes.InterchainAccountPacketData{
					Type: icatypes.EXECUTE_TX,
					Data: data,
				}

				packetData = icaPacketData.GetBytes()

				params := types.NewParams(true, []string{sdk.MsgTypeURL(msg)})
				suite.chainB.GetSimApp().ICAHostKeeper.SetParams(suite.chainB.GetContext(), params)
			},
			ibcerrors.ErrInvalidAddress,
		},
		{
			"unregistered sdk.Msg",
			func(encoding string) {
				msg := &banktypes.MsgSendResponse{}

				data, err := icatypes.SerializeCosmosTx(suite.chainA.GetSimApp().AppCodec(), []proto.Message{msg}, encoding)
				suite.Require().NoError(err)

				icaPacketData := icatypes.InterchainAccountPacketData{
					Type: icatypes.EXECUTE_TX,
					Data: data,
				}

				packetData = icaPacketData.GetBytes()

				params := types.NewParams(true, []string{"/" + proto.MessageName(msg)})
				suite.chainB.GetSimApp().ICAHostKeeper.SetParams(suite.chainB.GetContext(), params)
			},
			icatypes.ErrUnknownDataType,
		},
		{
			"cannot unmarshal interchain account packet data",
			func(encoding string) {
				packetData = []byte{}
			},
			icatypes.ErrUnknownDataType,
		},
		{
			"cannot deserialize interchain account packet data messages",
			func(encoding string) {
				data := []byte("invalid packet data")

				icaPacketData := icatypes.InterchainAccountPacketData{
					Type: icatypes.EXECUTE_TX,
					Data: data,
				}

				packetData = icaPacketData.GetBytes()
			},
			icatypes.ErrUnknownDataType,
		},
		{
			"invalid packet type - UNSPECIFIED",
			func(encoding string) {
				data, err := icatypes.SerializeCosmosTx(suite.chainA.GetSimApp().AppCodec(), []proto.Message{&banktypes.MsgSend{}}, encoding)
				suite.Require().NoError(err)

				icaPacketData := icatypes.InterchainAccountPacketData{
					Type: icatypes.UNSPECIFIED,
					Data: data,
				}

				packetData = icaPacketData.GetBytes()
			},
			icatypes.ErrUnknownDataType,
		},
		{
			"unauthorised: interchain account not found for controller port ID",
			func(encoding string) {
				path.EndpointA.ChannelConfig.PortID = "invalid-port-id"

				data, err := icatypes.SerializeCosmosTx(suite.chainA.GetSimApp().AppCodec(), []proto.Message{&banktypes.MsgSend{}}, encoding)
				suite.Require().NoError(err)

				icaPacketData := icatypes.InterchainAccountPacketData{
					Type: icatypes.EXECUTE_TX,
					Data: data,
				}

				packetData = icaPacketData.GetBytes()
			},
			icatypes.ErrInterchainAccountNotFound,
		},
		{
			"unauthorised: message type not allowed", // NOTE: do not update params to explicitly force the error
			func(encoding string) {
				msg := &banktypes.MsgSend{
					FromAddress: suite.chainB.SenderAccount.GetAddress().String(),
					ToAddress:   suite.chainB.SenderAccount.GetAddress().String(),
					Amount:      sdk.NewCoins(sdk.NewCoin(sdk.DefaultBondDenom, sdkmath.NewInt(100))),
				}

				data, err := icatypes.SerializeCosmosTx(suite.chainA.GetSimApp().AppCodec(), []proto.Message{msg}, encoding)
				suite.Require().NoError(err)

				icaPacketData := icatypes.InterchainAccountPacketData{
					Type: icatypes.EXECUTE_TX,
					Data: data,
				}

				packetData = icaPacketData.GetBytes()
			},
			ibcerrors.ErrUnauthorized,
		},
		{
			"unauthorised: signer address is not the interchain account associated with the controller portID",
			func(encoding string) {
				msg := &banktypes.MsgSend{
					FromAddress: suite.chainB.SenderAccount.GetAddress().String(), // unexpected signer
					ToAddress:   suite.chainB.SenderAccount.GetAddress().String(),
					Amount:      sdk.NewCoins(sdk.NewCoin(sdk.DefaultBondDenom, sdkmath.NewInt(100))),
				}

				data, err := icatypes.SerializeCosmosTx(suite.chainA.GetSimApp().AppCodec(), []proto.Message{msg}, encoding)
				suite.Require().NoError(err)

				icaPacketData := icatypes.InterchainAccountPacketData{
					Type: icatypes.EXECUTE_TX,
					Data: data,
				}

				packetData = icaPacketData.GetBytes()

				params := types.NewParams(true, []string{sdk.MsgTypeURL(msg)})
				suite.chainB.GetSimApp().ICAHostKeeper.SetParams(suite.chainB.GetContext(), params)
			},
			ibcerrors.ErrUnauthorized,
		},
	}

	for _, ordering := range testedOrderings {
		for _, encoding := range testedEncodings {
			for _, tc := range testCases {
				tc := tc

				suite.Run(tc.msg, func() {
					suite.SetupTest() // reset

					path = NewICAPath(suite.chainA, suite.chainB, encoding, ordering)
					path.SetupConnections()

					err := SetupICAPath(path, TestOwnerAddress)
					suite.Require().NoError(err)

					portID, err := icatypes.NewControllerPortID(TestOwnerAddress)
					suite.Require().NoError(err)

					// Get the address of the interchain account stored in state during handshake step
					storedAddr, found := suite.chainB.GetSimApp().ICAHostKeeper.GetInterchainAccountAddress(suite.chainB.GetContext(), ibctesting.FirstConnectionID, portID)
					suite.Require().True(found)

					icaAddr, err := sdk.AccAddressFromBech32(storedAddr)
					suite.Require().NoError(err)

					// Check if account is created
					interchainAccount := suite.chainB.GetSimApp().AccountKeeper.GetAccount(suite.chainB.GetContext(), icaAddr)
					suite.Require().Equal(interchainAccount.GetAddress().String(), storedAddr)

					suite.fundICAWallet(suite.chainB.GetContext(), path.EndpointA.ChannelConfig.PortID, sdk.NewCoins(sdk.NewCoin(sdk.DefaultBondDenom, sdkmath.NewInt(1000000))))

					tc.malleate(encoding) // malleate mutates test data

					packet := channeltypes.NewPacket(
						packetData,
						suite.chainA.SenderAccount.GetSequence(),
						path.EndpointA.ChannelConfig.PortID,
						path.EndpointA.ChannelID,
						path.EndpointB.ChannelConfig.PortID,
						path.EndpointB.ChannelID,
						suite.chainB.GetTimeoutHeight(),
						0,
					)

					txResponse, err := suite.chainB.GetSimApp().ICAHostKeeper.OnRecvPacket(suite.chainB.GetContext(), packet)

					expPass := tc.expErr == nil
					if expPass {
						suite.Require().NoError(err)
						suite.Require().NotNil(txResponse)
					} else {
						suite.Require().ErrorIs(err, tc.expErr)
						suite.Require().Nil(txResponse)
					}
				})
			}
		}
	}
}

func (suite *KeeperTestSuite) TestJSONOnRecvPacket() {
	var (
		path       *ibctesting.Path
		packetData []byte
	)
	interchainAccountAddr := "cosmos15ulrf36d4wdtrtqzkgaan9ylwuhs7k7qz753uk"

	testCases := []struct {
		msg      string
		malleate func(icaAddress string)
		expErr   error
	}{
		{
			"interchain account successfully executes an arbitrary message type using the * (allow all message types) param",
			func(icaAddress string) {
				// Populate the gov keeper in advance with an active proposal
				testProposal := &govtypes.TextProposal{
					Title:       "IBC Gov Proposal",
					Description: "tokens for all!",
				}

				proposalMsg, err := govv1.NewLegacyContent(testProposal, interchainAccountAddr)
				suite.Require().NoError(err)

				proposal, err := govv1.NewProposal([]sdk.Msg{proposalMsg}, govtypes.DefaultStartingProposalID, suite.chainA.GetContext().BlockTime(), suite.chainA.GetContext().BlockTime(), "test proposal", "title", "Description", sdk.AccAddress(interchainAccountAddr), false)
				suite.Require().NoError(err)

				err = suite.chainB.GetSimApp().GovKeeper.SetProposal(suite.chainB.GetContext(), proposal)
				suite.Require().NoError(err)
				err = suite.chainB.GetSimApp().GovKeeper.ActivateVotingPeriod(suite.chainB.GetContext(), proposal)
				suite.Require().NoError(err)

				msgBytes := []byte(`{
					"messages": [
						{
							"@type": "/cosmos.gov.v1beta1.MsgVote",
							"voter": "` + icaAddress + `",
							"proposal_id": 1,
							"option": 1
						}
					]
				}`)
				// this is the way cosmwasm encodes byte arrays by default
				// golang doesn't use this encoding by default, but it can still deserialize:
				byteArrayString := strings.Join(strings.Fields(fmt.Sprint(msgBytes)), ",")

				packetData = []byte(`{
					"type": 1,
					"data":` + byteArrayString + `
				}`)

				params := types.NewParams(true, []string{"*"})
				suite.chainB.GetSimApp().ICAHostKeeper.SetParams(suite.chainB.GetContext(), params)
			},
			nil,
		},
		{
			"interchain account successfully executes banktypes.MsgSend",
			func(icaAddress string) {
				msgBytes := []byte(`{
					"messages": [
						{
							"@type": "/cosmos.bank.v1beta1.MsgSend",
							"from_address": "` + icaAddress + `",
							"to_address": "cosmos17dtl0mjt3t77kpuhg2edqzjpszulwhgzuj9ljs",
							"amount": [{ "denom": "stake", "amount": "100" }]
						}
					]
				}`)
				byteArrayString := strings.Join(strings.Fields(fmt.Sprint(msgBytes)), ",")

				packetData = []byte(`{
					"type": 1,
					"data":` + byteArrayString + `
				}`)

				params := types.NewParams(true, []string{sdk.MsgTypeURL((*banktypes.MsgSend)(nil))})
				suite.chainB.GetSimApp().ICAHostKeeper.SetParams(suite.chainB.GetContext(), params)
			},
			nil,
		},
		{
			"interchain account successfully executes govtypes.MsgSubmitProposal",
			func(icaAddress string) {
				msgBytes := []byte(`{
					"messages": [
						{
							"@type": "/cosmos.gov.v1beta1.MsgSubmitProposal",
							"content": {
								"@type": "/cosmos.gov.v1beta1.TextProposal",
								"title": "IBC Gov Proposal",
								"description": "tokens for all!"
							},
							"initial_deposit": [{ "denom": "stake", "amount": "100000" }],
							"proposer": "` + icaAddress + `"
						}
					]
				}`)
				byteArrayString := strings.Join(strings.Fields(fmt.Sprint(msgBytes)), ",")

				packetData = []byte(`{
					"type": 1,
					"data":` + byteArrayString + `
				}`)

				params := types.NewParams(true, []string{sdk.MsgTypeURL((*govtypes.MsgSubmitProposal)(nil))})
				suite.chainB.GetSimApp().ICAHostKeeper.SetParams(suite.chainB.GetContext(), params)
			},
			nil,
		},
		{
			"interchain account successfully executes govtypes.MsgVote",
			func(icaAddress string) {
				// Populate the gov keeper in advance with an active proposal
				testProposal := &govtypes.TextProposal{
					Title:       "IBC Gov Proposal",
					Description: "tokens for all!",
				}

				proposalMsg, err := govv1.NewLegacyContent(testProposal, interchainAccountAddr)
				suite.Require().NoError(err)

				proposal, err := govv1.NewProposal([]sdk.Msg{proposalMsg}, govtypes.DefaultStartingProposalID, suite.chainA.GetContext().BlockTime(), suite.chainA.GetContext().BlockTime(), "test proposal", "title", "description", sdk.AccAddress(interchainAccountAddr), false)
				suite.Require().NoError(err)

				err = suite.chainB.GetSimApp().GovKeeper.SetProposal(suite.chainB.GetContext(), proposal)
				suite.Require().NoError(err)
				err = suite.chainB.GetSimApp().GovKeeper.ActivateVotingPeriod(suite.chainB.GetContext(), proposal)
				suite.Require().NoError(err)

				msgBytes := []byte(`{
					"messages": [
						{
							"@type": "/cosmos.gov.v1beta1.MsgVote",
							"voter": "` + icaAddress + `",
							"proposal_id": 1,
							"option": 1
						}
					]
				}`)
				byteArrayString := strings.Join(strings.Fields(fmt.Sprint(msgBytes)), ",")

				packetData = []byte(`{
					"type": 1,
					"data":` + byteArrayString + `
				}`)

				params := types.NewParams(true, []string{sdk.MsgTypeURL((*govtypes.MsgVote)(nil))})
				suite.chainB.GetSimApp().ICAHostKeeper.SetParams(suite.chainB.GetContext(), params)
			},
			nil,
		},
		{
			"interchain account successfully executes govtypes.MsgSubmitProposal, govtypes.MsgDeposit, and then govtypes.MsgVote sequentially",
			func(icaAddress string) {
				msgBytes := []byte(`{
					"messages": [
						{
							"@type": "/cosmos.gov.v1beta1.MsgSubmitProposal",
							"content": {
								"@type": "/cosmos.gov.v1beta1.TextProposal",
								"title": "IBC Gov Proposal",
								"description": "tokens for all!"
							},
							"initial_deposit": [{ "denom": "stake", "amount": "100000" }],
							"proposer": "` + icaAddress + `"
						},
						{
							"@type": "/cosmos.gov.v1beta1.MsgDeposit",
							"proposal_id": 1,
							"depositor": "` + icaAddress + `",
							"amount": [{ "denom": "stake", "amount": "10000000" }]
						},
						{
							"@type": "/cosmos.gov.v1beta1.MsgVote",
							"voter": "` + icaAddress + `",
							"proposal_id": 1,
							"option": 1
						}
					]
				}`)
				byteArrayString := strings.Join(strings.Fields(fmt.Sprint(msgBytes)), ",")

				packetData = []byte(`{
					"type": 1,
					"data":` + byteArrayString + `
				}`)

				params := types.NewParams(true, []string{sdk.MsgTypeURL((*govtypes.MsgSubmitProposal)(nil)), sdk.MsgTypeURL((*govtypes.MsgDeposit)(nil)), sdk.MsgTypeURL((*govtypes.MsgVote)(nil))})
				suite.chainB.GetSimApp().ICAHostKeeper.SetParams(suite.chainB.GetContext(), params)
			},
			nil,
		},
		{
			"interchain account successfully executes transfertypes.MsgTransfer",
			func(icaAddress string) {
				transferPath := ibctesting.NewTransferPath(suite.chainB, suite.chainC)

				transferPath.Setup()

				msgBytes := []byte(`{
					"messages": [
						{
							"@type": "/ibc.applications.transfer.v1.MsgTransfer",
							"source_port": "transfer",
							"source_channel": "channel-1",
							"tokens": [{ "denom": "stake", "amount": "100" }],
							"sender": "` + icaAddress + `",
							"receiver": "cosmos15ulrf36d4wdtrtqzkgaan9ylwuhs7k7qz753uk",
							"timeout_height": { "revision_number": 1, "revision_height": 100 },
							"timeout_timestamp": 0,
							"memo": "",
							"forwarding_path": { "hops": [], "memo": "" }
						}
					]
				}`)
				byteArrayString := strings.Join(strings.Fields(fmt.Sprint(msgBytes)), ",")

				packetData = []byte(`{
					"type": 1,
					"data":` + byteArrayString + `
				}`)

				params := types.NewParams(true, []string{sdk.MsgTypeURL((*transfertypes.MsgTransfer)(nil))})
				suite.chainB.GetSimApp().ICAHostKeeper.SetParams(suite.chainB.GetContext(), params)
			},
			nil,
		},
		{
			"unregistered sdk.Msg",
			func(icaAddress string) {
				msgBytes := []byte(`{"messages":[{}]}`)
				byteArrayString := strings.Join(strings.Fields(fmt.Sprint(msgBytes)), ",")

				packetData = []byte(`{
					"type": 1,
					"data":` + byteArrayString + `
				}`)

				params := types.NewParams(true, []string{"*"})
				suite.chainB.GetSimApp().ICAHostKeeper.SetParams(suite.chainB.GetContext(), params)
			},
			icatypes.ErrUnknownDataType,
		},
		{
			"message type not allowed banktypes.MsgSend",
			func(icaAddress string) {
				msgBytes := []byte(`{
					"messages": [
						{
							"@type": "/cosmos.bank.v1beta1.MsgSend",
							"from_address": "` + icaAddress + `",
							"to_address": "cosmos17dtl0mjt3t77kpuhg2edqzjpszulwhgzuj9ljs",
							"amount": [{ "denom": "stake", "amount": "100" }]
						}
					]
				}`)
				byteArrayString := strings.Join(strings.Fields(fmt.Sprint(msgBytes)), ",")

				packetData = []byte(`{
					"type": 1,
					"data":` + byteArrayString + `
				}`)

				params := types.NewParams(true, []string{sdk.MsgTypeURL((*transfertypes.MsgTransfer)(nil))})
				suite.chainB.GetSimApp().ICAHostKeeper.SetParams(suite.chainB.GetContext(), params)
			},
			ibcerrors.ErrUnauthorized,
		},
		{
			"unauthorised: signer address is not the interchain account associated with the controller portID",
			func(icaAddress string) {
				msgBytes := []byte(`{
					"messages": [
						{
							"@type": "/cosmos.bank.v1beta1.MsgSend",
							"from_address": "` + suite.chainB.SenderAccount.GetAddress().String() + `", // unexpected signer
							"to_address": "cosmos17dtl0mjt3t77kpuhg2edqzjpszulwhgzuj9ljs",
							"amount": [{ "denom": "stake", "amount": "100" }]
						}
					]
				}`)
				byteArrayString := strings.Join(strings.Fields(fmt.Sprint(msgBytes)), ",")

				packetData = []byte(`{
					"type": 1,
					"data":` + byteArrayString + `
				}`)

				params := types.NewParams(true, []string{sdk.MsgTypeURL((*banktypes.MsgSend)(nil))})
				suite.chainB.GetSimApp().ICAHostKeeper.SetParams(suite.chainB.GetContext(), params)
			},
			icatypes.ErrUnknownDataType,
		},
	}

	for _, ordering := range []channeltypes.Order{channeltypes.UNORDERED, channeltypes.ORDERED} {
		for _, tc := range testCases {
			tc := tc

			suite.Run(tc.msg, func() {
				suite.SetupTest() // reset

				path = NewICAPath(suite.chainA, suite.chainB, icatypes.EncodingProto3JSON, ordering)
				path.SetupConnections()

				err := SetupICAPath(path, TestOwnerAddress)
				suite.Require().NoError(err)

				portID, err := icatypes.NewControllerPortID(TestOwnerAddress)
				suite.Require().NoError(err)

				// Get the address of the interchain account stored in state during handshake step
				icaAddress, found := suite.chainB.GetSimApp().ICAHostKeeper.GetInterchainAccountAddress(suite.chainB.GetContext(), ibctesting.FirstConnectionID, portID)
				suite.Require().True(found)

				suite.fundICAWallet(suite.chainB.GetContext(), path.EndpointA.ChannelConfig.PortID, sdk.NewCoins(sdk.NewCoin(sdk.DefaultBondDenom, sdkmath.NewInt(100000000))))

				tc.malleate(icaAddress) // malleate mutates test data

<<<<<<< HEAD
			packet := channeltypes.NewPacket(
				packetData,
				suite.chainA.SenderAccount.GetSequence(),
				path.EndpointA.ChannelConfig.PortID,
				path.EndpointA.ChannelID,
				path.EndpointB.ChannelConfig.PortID,
				path.EndpointB.ChannelID,
				suite.chainB.GetTimeoutHeight(),
				0,
			)
			// Test fails here
			txResponse, err := suite.chainB.GetSimApp().ICAHostKeeper.OnRecvPacket(suite.chainB.GetContext(), packet)
=======
				packet := channeltypes.NewPacket(
					packetData,
					suite.chainA.SenderAccount.GetSequence(),
					path.EndpointA.ChannelConfig.PortID,
					path.EndpointA.ChannelID,
					path.EndpointB.ChannelConfig.PortID,
					path.EndpointB.ChannelID,
					suite.chainB.GetTimeoutHeight(),
					0,
				)

				txResponse, err := suite.chainB.GetSimApp().ICAHostKeeper.OnRecvPacket(suite.chainB.GetContext(), packet)
>>>>>>> 4d23f4f2

				expPass := tc.expErr == nil
				if expPass {
					suite.Require().NoError(err)
					suite.Require().NotNil(txResponse)
				} else {
					suite.Require().ErrorIs(err, tc.expErr)
					suite.Require().Nil(txResponse)
				}
			})
		}
	}
}

func (suite *KeeperTestSuite) fundICAWallet(ctx sdk.Context, portID string, amount sdk.Coins) {
	interchainAccountAddr, found := suite.chainB.GetSimApp().ICAHostKeeper.GetInterchainAccountAddress(ctx, ibctesting.FirstConnectionID, portID)
	suite.Require().True(found)

	msgBankSend := &banktypes.MsgSend{
		FromAddress: suite.chainB.SenderAccount.GetAddress().String(),
		ToAddress:   interchainAccountAddr,
		Amount:      amount,
	}

	res, err := suite.chainB.SendMsgs(msgBankSend)
	suite.Require().NotEmpty(res)
	suite.Require().NoError(err)
}<|MERGE_RESOLUTION|>--- conflicted
+++ resolved
@@ -906,20 +906,6 @@
 
 				tc.malleate(icaAddress) // malleate mutates test data
 
-<<<<<<< HEAD
-			packet := channeltypes.NewPacket(
-				packetData,
-				suite.chainA.SenderAccount.GetSequence(),
-				path.EndpointA.ChannelConfig.PortID,
-				path.EndpointA.ChannelID,
-				path.EndpointB.ChannelConfig.PortID,
-				path.EndpointB.ChannelID,
-				suite.chainB.GetTimeoutHeight(),
-				0,
-			)
-			// Test fails here
-			txResponse, err := suite.chainB.GetSimApp().ICAHostKeeper.OnRecvPacket(suite.chainB.GetContext(), packet)
-=======
 				packet := channeltypes.NewPacket(
 					packetData,
 					suite.chainA.SenderAccount.GetSequence(),
@@ -932,7 +918,6 @@
 				)
 
 				txResponse, err := suite.chainB.GetSimApp().ICAHostKeeper.OnRecvPacket(suite.chainB.GetContext(), packet)
->>>>>>> 4d23f4f2
 
 				expPass := tc.expErr == nil
 				if expPass {
