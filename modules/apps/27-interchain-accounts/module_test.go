--- conflicted
+++ resolved
@@ -3,12 +3,8 @@
 import (
 	"testing"
 
-<<<<<<< HEAD
 	dbm "github.com/cosmos/cosmos-db"
-	"github.com/stretchr/testify/suite"
-=======
 	testifysuite "github.com/stretchr/testify/suite"
->>>>>>> a4ca39c5
 
 	"cosmossdk.io/log"
 
