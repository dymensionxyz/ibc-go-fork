--- conflicted
+++ resolved
@@ -75,11 +75,7 @@
 
 			tc.malleate() // malleate mutates test data
 
-<<<<<<< HEAD
-			ctx := sdk.WrapSDKContext(suite.chainA.GetContext())
-=======
-			ctx := suite.chainA.GetContext()
->>>>>>> 951b3abd
+			ctx := suite.chainA.GetContext()
 
 			res, err := suite.chainA.GetSimApp().IBCFeeKeeper.IncentivizedPackets(ctx, req)
 
@@ -146,11 +142,7 @@
 
 			tc.malleate() // malleate mutates test data
 
-<<<<<<< HEAD
-			ctx := sdk.WrapSDKContext(suite.chainA.GetContext())
-=======
-			ctx := suite.chainA.GetContext()
->>>>>>> 951b3abd
+			ctx := suite.chainA.GetContext()
 			res, err := suite.chainA.GetSimApp().IBCFeeKeeper.IncentivizedPacket(ctx, req)
 
 			if tc.expPass {
@@ -314,11 +306,7 @@
 
 			tc.malleate()
 
-<<<<<<< HEAD
-			ctx := sdk.WrapSDKContext(suite.chainA.GetContext())
-=======
-			ctx := suite.chainA.GetContext()
->>>>>>> 951b3abd
+			ctx := suite.chainA.GetContext()
 			res, err := suite.chainA.GetSimApp().IBCFeeKeeper.TotalRecvFees(ctx, req)
 
 			if tc.expPass {
@@ -384,11 +372,7 @@
 
 			tc.malleate()
 
-<<<<<<< HEAD
-			ctx := sdk.WrapSDKContext(suite.chainA.GetContext())
-=======
-			ctx := suite.chainA.GetContext()
->>>>>>> 951b3abd
+			ctx := suite.chainA.GetContext()
 			res, err := suite.chainA.GetSimApp().IBCFeeKeeper.TotalAckFees(ctx, req)
 
 			if tc.expPass {
@@ -454,11 +438,7 @@
 
 			tc.malleate()
 
-<<<<<<< HEAD
-			ctx := sdk.WrapSDKContext(suite.chainA.GetContext())
-=======
-			ctx := suite.chainA.GetContext()
->>>>>>> 951b3abd
+			ctx := suite.chainA.GetContext()
 			res, err := suite.chainA.GetSimApp().IBCFeeKeeper.TotalTimeoutFees(ctx, req)
 
 			if tc.expPass {
@@ -532,11 +512,7 @@
 
 			tc.malleate()
 
-<<<<<<< HEAD
-			ctx := sdk.WrapSDKContext(suite.chainA.GetContext())
-=======
-			ctx := suite.chainA.GetContext()
->>>>>>> 951b3abd
+			ctx := suite.chainA.GetContext()
 			res, err := suite.chainA.GetSimApp().IBCFeeKeeper.Payee(ctx, req)
 
 			if tc.expPass {
@@ -606,11 +582,7 @@
 
 			tc.malleate()
 
-<<<<<<< HEAD
-			ctx := sdk.WrapSDKContext(suite.chainA.GetContext())
-=======
-			ctx := suite.chainA.GetContext()
->>>>>>> 951b3abd
+			ctx := suite.chainA.GetContext()
 			res, err := suite.chainA.GetSimApp().IBCFeeKeeper.CounterpartyPayee(ctx, req)
 
 			if tc.expPass {
@@ -724,11 +696,7 @@
 
 			tc.malleate()
 
-<<<<<<< HEAD
-			ctx := sdk.WrapSDKContext(suite.chainA.GetContext())
-=======
-			ctx := suite.chainA.GetContext()
->>>>>>> 951b3abd
+			ctx := suite.chainA.GetContext()
 			res, err := suite.chainA.GetSimApp().IBCFeeKeeper.FeeEnabledChannels(ctx, req)
 
 			if tc.expPass {
@@ -790,11 +758,7 @@
 
 			tc.malleate()
 
-<<<<<<< HEAD
-			ctx := sdk.WrapSDKContext(suite.chainA.GetContext())
-=======
-			ctx := suite.chainA.GetContext()
->>>>>>> 951b3abd
+			ctx := suite.chainA.GetContext()
 			res, err := suite.chainA.GetSimApp().IBCFeeKeeper.FeeEnabledChannel(ctx, req)
 
 			if tc.expPass {
