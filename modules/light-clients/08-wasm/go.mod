--- conflicted
+++ resolved
@@ -3,11 +3,7 @@
 go 1.23.1
 
 require (
-<<<<<<< HEAD
 	cosmossdk.io/api v0.8.0
-=======
-	cosmossdk.io/api v0.7.6
->>>>>>> d147eec3
 	cosmossdk.io/client/v2 v2.0.0-beta.5
 	cosmossdk.io/collections v0.4.1-0.20240802064046-23fac2f1b8ab
 	cosmossdk.io/core v1.0.0
