--- conflicted
+++ resolved
@@ -17,13 +17,8 @@
 )
 
 var (
-<<<<<<< HEAD
-	_ porttypes.IBCModule             = IBCModule{}
-	_ porttypes.PacketDataUnmarshaler = IBCModule{}
-=======
 	_ porttypes.IBCModule             = (*IBCModule)(nil)
 	_ porttypes.PacketDataUnmarshaler = (*IBCModule)(nil)
->>>>>>> a4ca39c5
 )
 
 // applicationCallbackError is a custom error type that will be unique for testing purposes.
@@ -183,11 +178,7 @@
 
 // UnmarshalPacketData returns the MockPacketData. This function implements the optional
 // PacketDataUnmarshaler interface required for ADR 008 support.
-<<<<<<< HEAD
-func (im IBCModule) UnmarshalPacketData(bz []byte) (interface{}, error) {
-=======
 func (IBCModule) UnmarshalPacketData(bz []byte) (interface{}, error) {
->>>>>>> a4ca39c5
 	if reflect.DeepEqual(bz, MockPacketData) {
 		return MockPacketData, nil
 	}
