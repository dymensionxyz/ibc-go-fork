package mock

import (
	"bytes"
	"fmt"
	"strconv"
	"strings"

	sdk "github.com/cosmos/cosmos-sdk/types"
	capabilitytypes "github.com/cosmos/cosmos-sdk/x/capability/types"

	channeltypes "github.com/cosmos/ibc-go/v7/modules/core/04-channel/types"
	host "github.com/cosmos/ibc-go/v7/modules/core/24-host"
	"github.com/cosmos/ibc-go/v7/modules/core/exported"
)

// IBCModule implements the ICS26 callbacks for testing/mock.
type IBCModule struct {
	appModule *AppModule
	IBCApp    *IBCApp // base application of an IBC middleware stack
}

// NewIBCModule creates a new IBCModule given the underlying mock IBC application and scopedKeeper.
func NewIBCModule(appModule *AppModule, app *IBCApp) IBCModule {
	appModule.ibcApps = append(appModule.ibcApps, app)
	return IBCModule{
		appModule: appModule,
		IBCApp:    app,
	}
}

// OnChanOpenInit implements the IBCModule interface.
func (im IBCModule) OnChanOpenInit(
	ctx sdk.Context, order channeltypes.Order, connectionHops []string, portID string,
	channelID string, chanCap *capabilitytypes.Capability, counterparty channeltypes.Counterparty, version string,
) (string, error) {
	if strings.TrimSpace(version) == "" {
		version = Version
	}

	if im.IBCApp.OnChanOpenInit != nil {
		return im.IBCApp.OnChanOpenInit(ctx, order, connectionHops, portID, channelID, chanCap, counterparty, version)
	}

	if chanCap != nil {
		// Claim channel capability passed back by IBC module
		if err := im.IBCApp.ScopedKeeper.ClaimCapability(ctx, chanCap, host.ChannelCapabilityPath(portID, channelID)); err != nil {
			return "", err
		}
	}

	return version, nil
}

// OnChanOpenTry implements the IBCModule interface.
func (im IBCModule) OnChanOpenTry(
	ctx sdk.Context, order channeltypes.Order, connectionHops []string, portID string,
	channelID string, chanCap *capabilitytypes.Capability, counterparty channeltypes.Counterparty, counterpartyVersion string,
) (version string, err error) {
	if im.IBCApp.OnChanOpenTry != nil {
		return im.IBCApp.OnChanOpenTry(ctx, order, connectionHops, portID, channelID, chanCap, counterparty, counterpartyVersion)
	}

	if chanCap != nil {
		// Claim channel capability passed back by IBC module
		if err := im.IBCApp.ScopedKeeper.ClaimCapability(ctx, chanCap, host.ChannelCapabilityPath(portID, channelID)); err != nil {
			return "", err
		}
	}

	return Version, nil
}

// OnChanOpenAck implements the IBCModule interface.
func (im IBCModule) OnChanOpenAck(ctx sdk.Context, portID string, channelID string, counterpartyChannelID string, counterpartyVersion string) error {
	if im.IBCApp.OnChanOpenAck != nil {
		return im.IBCApp.OnChanOpenAck(ctx, portID, channelID, counterpartyChannelID, counterpartyVersion)
	}

	return nil
}

// OnChanOpenConfirm implements the IBCModule interface.
func (im IBCModule) OnChanOpenConfirm(ctx sdk.Context, portID, channelID string) error {
	if im.IBCApp.OnChanOpenConfirm != nil {
		return im.IBCApp.OnChanOpenConfirm(ctx, portID, channelID)
	}

	return nil
}

// OnChanCloseInit implements the IBCModule interface.
func (im IBCModule) OnChanCloseInit(ctx sdk.Context, portID, channelID string) error {
	if im.IBCApp.OnChanCloseInit != nil {
		return im.IBCApp.OnChanCloseInit(ctx, portID, channelID)
	}

	return nil
}

// OnChanCloseConfirm implements the IBCModule interface.
func (im IBCModule) OnChanCloseConfirm(ctx sdk.Context, portID, channelID string) error {
	if im.IBCApp.OnChanCloseConfirm != nil {
		return im.IBCApp.OnChanCloseConfirm(ctx, portID, channelID)
	}

	return nil
}

// OnRecvPacket implements the IBCModule interface.
func (im IBCModule) OnRecvPacket(ctx sdk.Context, packet channeltypes.Packet, relayer sdk.AccAddress) exported.Acknowledgement {
	if im.IBCApp.OnRecvPacket != nil {
		return im.IBCApp.OnRecvPacket(ctx, packet, relayer)
	}

	// set state by claiming capability to check if revert happens return
	capName := GetMockRecvCanaryCapabilityName(packet)
	if _, err := im.IBCApp.ScopedKeeper.NewCapability(ctx, capName); err != nil {
		// application callback called twice on same packet sequence
		// must never occur
		panic(err)
	}

	if bytes.Equal(MockPacketData, packet.GetData()) {
		return MockAcknowledgement
	} else if bytes.Equal(MockAsyncPacketData, packet.GetData()) {
		return nil
	}

	return MockFailAcknowledgement
}

// OnAcknowledgementPacket implements the IBCModule interface.
func (im IBCModule) OnAcknowledgementPacket(ctx sdk.Context, packet channeltypes.Packet, acknowledgement []byte, relayer sdk.AccAddress) error {
	if im.IBCApp.OnAcknowledgementPacket != nil {
		return im.IBCApp.OnAcknowledgementPacket(ctx, packet, acknowledgement, relayer)
	}

	capName := GetMockAckCanaryCapabilityName(packet)
	if _, err := im.IBCApp.ScopedKeeper.NewCapability(ctx, capName); err != nil {
		// application callback called twice on same packet sequence
		// must never occur
		panic(err)
	}

	return nil
}

// OnTimeoutPacket implements the IBCModule interface.
func (im IBCModule) OnTimeoutPacket(ctx sdk.Context, packet channeltypes.Packet, relayer sdk.AccAddress) error {
	if im.IBCApp.OnTimeoutPacket != nil {
		return im.IBCApp.OnTimeoutPacket(ctx, packet, relayer)
	}

	capName := GetMockTimeoutCanaryCapabilityName(packet)
	if _, err := im.IBCApp.ScopedKeeper.NewCapability(ctx, capName); err != nil {
		// application callback called twice on same packet sequence
		// must never occur
		panic(err)
	}

	return nil
}

// OnChanUpgradeInit implements the IBCModule interface
<<<<<<< HEAD
func (im IBCModule) OnChanUpgradeInit(ctx sdk.Context, order channeltypes.Order, connectionHops []string, portID, channelID string, sequence uint64, counterparty channeltypes.Counterparty, version, previousVersion string) (string, error) {
	return version, nil
=======
func (im IBCModule) OnChanUpgradeInit(ctx sdk.Context, order channeltypes.Order, connectionHops []string, portID, channelID string, sequence uint64, version, previousVersion string) (string, error) {
	return Version, nil
>>>>>>> 5ae5eb4d
}

// OnChanUpgradeTry implements the IBCModule interface
func (im IBCModule) OnChanUpgradeTry(ctx sdk.Context, order channeltypes.Order, connectionHops []string, portID, channelID string, sequence uint64, counterparty channeltypes.Counterparty, previousVersion, counterpartyVersion string) (string, error) {
	return counterpartyVersion, nil
}

// OnChanUpgradeAck implements the IBCModule interface
func (im IBCModule) OnChanUpgradeAck(ctx sdk.Context, portID, channelID, counterpartyChannelID, counterpartyVersion string) error {
	return nil
}

// OnChanUpgradeConfirm implements the IBCModule interface
func (im IBCModule) OnChanUpgradeConfirm(ctx sdk.Context, portID, channelID string) error {
	return nil
}

// OnChanUpgradeRestore implements the IBCModule interface
func (im IBCModule) OnChanUpgradeRestore(ctx sdk.Context, portID, channelID string) {
}

// GetMockRecvCanaryCapabilityName generates a capability name for testing OnRecvPacket functionality.
func GetMockRecvCanaryCapabilityName(packet channeltypes.Packet) string {
	return fmt.Sprintf("%s%s%s%s", MockRecvCanaryCapabilityName, packet.GetDestPort(), packet.GetDestChannel(), strconv.Itoa(int(packet.GetSequence())))
}

// GetMockAckCanaryCapabilityName generates a capability name for OnAcknowledgementPacket functionality.
func GetMockAckCanaryCapabilityName(packet channeltypes.Packet) string {
	return fmt.Sprintf("%s%s%s%s", MockAckCanaryCapabilityName, packet.GetSourcePort(), packet.GetSourceChannel(), strconv.Itoa(int(packet.GetSequence())))
}

// GetMockTimeoutCanaryCapabilityName generates a capability name for OnTimeoutacket functionality.
func GetMockTimeoutCanaryCapabilityName(packet channeltypes.Packet) string {
	return fmt.Sprintf("%s%s%s%s", MockTimeoutCanaryCapabilityName, packet.GetSourcePort(), packet.GetSourceChannel(), strconv.Itoa(int(packet.GetSequence())))
}<|MERGE_RESOLUTION|>--- conflicted
+++ resolved
@@ -163,13 +163,8 @@
 }
 
 // OnChanUpgradeInit implements the IBCModule interface
-<<<<<<< HEAD
-func (im IBCModule) OnChanUpgradeInit(ctx sdk.Context, order channeltypes.Order, connectionHops []string, portID, channelID string, sequence uint64, counterparty channeltypes.Counterparty, version, previousVersion string) (string, error) {
-	return version, nil
-=======
 func (im IBCModule) OnChanUpgradeInit(ctx sdk.Context, order channeltypes.Order, connectionHops []string, portID, channelID string, sequence uint64, version, previousVersion string) (string, error) {
 	return Version, nil
->>>>>>> 5ae5eb4d
 }
 
 // OnChanUpgradeTry implements the IBCModule interface
