--- conflicted
+++ resolved
@@ -1,10 +1,7 @@
 package ibctesting
 
 import (
-<<<<<<< HEAD
 	"fmt"
-=======
->>>>>>> 0e3f428e
 	"math/rand"
 	"testing"
 
@@ -31,7 +28,6 @@
 	return newVals
 }
 
-<<<<<<< HEAD
 // VoteAndCheckProposalStatus votes on a gov proposal, checks if the proposal has passed, and returns an error if it has not with the failure reason.
 func VoteAndCheckProposalStatus(endpoint *Endpoint, proposalID uint64) error {
 	// vote on proposal
@@ -55,8 +51,6 @@
 	return nil
 }
 
-=======
->>>>>>> 0e3f428e
 // GenerateString generates a random string of the given length in bytes
 func GenerateString(length uint) string {
 	bytes := make([]byte, length)
