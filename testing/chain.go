--- conflicted
+++ resolved
@@ -130,11 +130,7 @@
 
 	app := SetupWithGenesisValSet(tb, valSet, genAccs, chainID, sdk.DefaultPowerReduction, genBals...)
 
-<<<<<<< HEAD
-	// create genesis header
-=======
 	// create current header and call begin block
->>>>>>> 585e56ba
 	header := cmtproto.Header{
 		ChainID: chainID,
 		Height:  1,
@@ -403,17 +399,12 @@
 // GetValsAtHeight will return the validator set of the chain at a given height. It will return
 // a success boolean depending on if the validator set exists or not at that height.
 func (chain *TestChain) GetValsAtHeight(height int64) (*cmttypes.ValidatorSet, bool) {
-<<<<<<< HEAD
 	if height == chain.CurrentHeader.Height {
 		return chain.Vals, true
 	}
 
 	histInfo, err := chain.App.GetStakingKeeper().GetHistoricalInfo(chain.GetContext(), height)
 	if err != nil {
-=======
-	histInfo, ok := chain.App.GetStakingKeeper().GetHistoricalInfo(chain.GetContext(), height)
-	if !ok {
->>>>>>> 585e56ba
 		return nil, false
 	}
 
@@ -509,11 +500,7 @@
 
 // CreateTMClientHeader creates a TM header to update the TM client. Args are passed in to allow
 // caller flexibility to use params that differ from the chain.
-<<<<<<< HEAD
 func (chain *TestChain) CreateTMClientHeader(chainID string, blockHeight int64, trustedHeight clienttypes.Height, timestamp time.Time, cmtValSet, nextVals, tmTrustedVals *cmttypes.ValidatorSet, signers map[string]cmttypes.PrivValidator) *ibctm.Header {
-=======
-func (chain *TestChain) CreateTMClientHeader(chainID string, blockHeight int64, trustedHeight clienttypes.Height, timestamp time.Time, tmValSet, nextVals, tmTrustedVals *cmttypes.ValidatorSet, signers map[string]cmttypes.PrivValidator) *ibctm.Header {
->>>>>>> 585e56ba
 	var (
 		valSet      *cmtproto.ValidatorSet
 		trustedVals *cmtproto.ValidatorSet
@@ -539,30 +526,17 @@
 
 	hhash := tmHeader.Hash()
 	blockID := MakeBlockID(hhash, 3, tmhash.Sum([]byte("part_set")))
-<<<<<<< HEAD
 	voteSet := cmttypes.NewExtendedVoteSet(chainID, blockHeight, 1, cmtproto.PrecommitType, cmtValSet)
-=======
-	voteSet := cmttypes.NewVoteSet(chainID, blockHeight, 1, cmtproto.PrecommitType, tmValSet)
->>>>>>> 585e56ba
 
 	// MakeCommit expects a signer array in the same order as the validator array.
 	// Thus we iterate over the ordered validator set and construct a signer array
 	// from the signer map in the same order.
-<<<<<<< HEAD
 	var signerArr []cmttypes.PrivValidator   //nolint:prealloc // using prealloc here would be needlessly complex
 	for _, v := range cmtValSet.Validators { //nolint:staticcheck // need to check for nil validator set
 		signerArr = append(signerArr, signers[v.Address.String()])
 	}
 
 	extCommit, err := cmttypes.MakeExtCommit(blockID, blockHeight, 1, voteSet, signerArr, timestamp, true)
-=======
-	var signerArr []cmttypes.PrivValidator  //nolint:prealloc // using prealloc here would be needlessly complex
-	for _, v := range tmValSet.Validators { //nolint:staticcheck // need to check for nil validator set
-		signerArr = append(signerArr, signers[v.Address.String()])
-	}
-
-	commit, err := cmttypes.MakeCommit(blockID, blockHeight, 1, voteSet, signerArr, timestamp)
->>>>>>> 585e56ba
 	require.NoError(chain.TB, err)
 
 	signedHeader := &cmtproto.SignedHeader{
