--- conflicted
+++ resolved
@@ -1,9 +1,4 @@
 {
-<<<<<<< HEAD
-  "chain-a": ["release-v6.1.x"],
-  "chain-b": ["release-v6.1.x", "v6.1.0", "v5.2.0", "v4.3.0", "v4.2.0", "v4.1.1"],
-  "entrypoint": ["TestClientTestSuite"],
-=======
   "chain-a": [
     "release-v6.1.x"
   ],
@@ -22,7 +17,6 @@
   "entrypoint": [
     "TestClientTestSuite"
   ],
->>>>>>> 951b3abd
   "test": [
     "TestClientUpdateProposal_Succeeds",
     "TestClient_Update_Misbehaviour",
