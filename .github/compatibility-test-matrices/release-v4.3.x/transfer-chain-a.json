--- conflicted
+++ resolved
@@ -1,9 +1,4 @@
 {
-<<<<<<< HEAD
-  "chain-a": ["release-v4.3.x"],
-  "chain-b": ["release-v4.3.x", "v6.1.0", "v5.2.0", "v4.3.0", "v4.2.0", "v4.1.1"],
-  "entrypoint": ["TestTransferTestSuite"],
-=======
   "chain-a": [
     "release-v4.3.x"
   ],
@@ -22,7 +17,6 @@
   "entrypoint": [
     "TestTransferTestSuite"
   ],
->>>>>>> 951b3abd
   "test": [
     "TestMsgTransfer_Succeeds_Nonincentivized",
     "TestMsgTransfer_Fails_InvalidAddress",
