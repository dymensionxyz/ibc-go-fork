{
<<<<<<< HEAD
  "chain-a": ["release-v4.3.x", "v6.1.0", "v5.2.0", "v4.3.0", "v4.2.0", "v4.1.1"],
  "chain-b": ["release-v4.3.x"],
  "entrypoint": ["TestTransferTestSuite"],
=======
  "chain-a": [
    "v7.2.0",
    "v6.2.0",
    "v6.1.1",
    "v5.3.1",
    "v5.2.1",
    "v4.4.2",
    "v4.3.1",
    "v4.2.2",
    "v4.1.3",
    "release-v4.3.x"
  ],
  "chain-b": [
    "release-v4.3.x"
  ],
  "entrypoint": [
    "TestTransferTestSuite"
  ],
>>>>>>> 951b3abd
  "test": [
    "TestMsgTransfer_Succeeds_Nonincentivized",
    "TestMsgTransfer_Fails_InvalidAddress",
    "TestMsgTransfer_Timeout_Nonincentivized",
    "TestMsgTransfer_WithMemo",
    "TestSendEnabledParam",
    "TestReceiveEnabledParam"
  ],
  "relayer-type": [
    "rly"
  ],
  "chain-binary": [
    "simd"
  ],
  "chain-image": [
    "ghcr.io/cosmos/ibc-go-simd"
  ]
}<|MERGE_RESOLUTION|>--- conflicted
+++ resolved
@@ -1,9 +1,4 @@
 {
-<<<<<<< HEAD
-  "chain-a": ["release-v4.3.x", "v6.1.0", "v5.2.0", "v4.3.0", "v4.2.0", "v4.1.1"],
-  "chain-b": ["release-v4.3.x"],
-  "entrypoint": ["TestTransferTestSuite"],
-=======
   "chain-a": [
     "v7.2.0",
     "v6.2.0",
@@ -22,7 +17,6 @@
   "entrypoint": [
     "TestTransferTestSuite"
   ],
->>>>>>> 951b3abd
   "test": [
     "TestMsgTransfer_Succeeds_Nonincentivized",
     "TestMsgTransfer_Fails_InvalidAddress",
