# Runs compatibility tests for ibc-go.
# Can be triggered manually by setting values for release-branch and ibc-go-version.
# On a weekly schedule with default values of 'main' for release-branch and 'main-cron-job' for ibc-go-version.
name: Compatibility E2E
on:
  schedule:
    # run on 20:00 on Sunday.
    - cron: '0 20 * * 6'
  workflow_dispatch:
    inputs:
      release-branch:
        description: 'Release branch to test'
        required: true
        type: choice
        options:
          - release/v7.4.x
          - release/v7.5.x
          - release/v7.6.x
          - release/v7.7.x
          - release/v7.8.x
          - release/v8.4.x
          - release/v8.5.x
          - release/v9.0.x
          - main
      ibc-go-version:
        description: 'The version of ibc-go that is going to be released'
        required: true
        type: string

env:
  REGISTRY: ghcr.io
  ORG: cosmos
  IMAGE_NAME: ibc-go-simd
  RELEASE_BRANCH: ${{ inputs.release-branch || 'main' }}
  IBC_GO_VERSION: ${{ inputs.ibc-go-version || 'latest' }}

jobs:
  determine-test-directory:
    runs-on: ubuntu-latest
    outputs:
      test-directory: ${{ steps.set-test-dir.outputs.test-directory }}
    steps:
      - run: |
          # we sanitize the release branch name. Docker images cannot contain "/"
          # characters so we replace them with a "-".
          test_dir="$(echo $RELEASE_BRANCH | sed 's/\//-/')"
          echo "test-directory=$test_dir" >> $GITHUB_OUTPUT
        id: set-test-dir

  # build-release-images builds all docker images that are relevant for the compatibility tests. If a single release
  # branch is specified, only that image will be built, e.g. release-v6.0.x.
  build-release-images:
    runs-on: ubuntu-latest
    strategy:
      matrix:
        release-branch:
          - release/v7.4.x
          - release/v7.5.x
          - release/v7.6.x
          - release/v7.7.x
          - release/v7.8.x
          - release/v8.4.x
          - release/v8.5.x
          - release/v9.0.x
          - main
    steps:
      - uses: actions/checkout@v4
        if: env.RELEASE_BRANCH == matrix.release-branch
        with:
          ref: "${{ matrix.release-branch }}"
          fetch-depth: 0
<<<<<<< HEAD
#      - name: Log in to the Container registry
#        if: env.RELEASE_BRANCH == matrix.release-branch
#        uses: docker/login-action@343f7c4344506bcbf9b4de18042ae17996df046d
#        with:
#          registry: ${{ env.REGISTRY }}
#          username: ${{ github.actor }}
#          password: ${{ secrets.GITHUB_TOKEN }}
#      - name: Build image
#        if: env.RELEASE_BRANCH == matrix.release-branch
#        run: |
#          docker_tag="$(echo ${{ matrix.release-branch }} | sed 's/\//-/')"
#          docker build . -t "${REGISTRY}/${ORG}/${IMAGE_NAME}:$docker_tag" --build-arg IBC_GO_VERSION=${{ inputs.ibc-go-version }}
#          docker push "${REGISTRY}/${ORG}/${IMAGE_NAME}:$docker_tag"
#      - name: Display image details
#        if: env.RELEASE_BRANCH == matrix.release-branch
#        run: |
#          docker_tag="$(echo ${{ matrix.release-branch }} | sed 's/\//-/')"
#          docker inspect "${REGISTRY}/${ORG}/${IMAGE_NAME}:$docker_tag"
=======
      - name: Log in to the Container registry
        if: env.RELEASE_BRANCH == matrix.release-branch
        uses: docker/login-action@9780b0c442fbb1117ed29e0efdff1e18412f7567
        with:
          registry: ${{ env.REGISTRY }}
          username: ${{ github.actor }}
          password: ${{ secrets.GITHUB_TOKEN }}
      - name: Build image
        if: env.RELEASE_BRANCH == matrix.release-branch
        run: |
          docker_tag="$(echo ${{ matrix.release-branch }} | sed 's/[^a-zA-Z0-9\.]/-/g')"
          docker build . -t "${REGISTRY}/${ORG}/${IMAGE_NAME}:$docker_tag" --build-arg IBC_GO_VERSION=${{ env.IBC_GO_VERSION }}
          docker push "${REGISTRY}/${ORG}/${IMAGE_NAME}:$docker_tag"
      - name: Display image details
        if: env.RELEASE_BRANCH == matrix.release-branch
        run: |
          docker_tag="$(echo ${{ matrix.release-branch }} | sed 's/[^a-zA-Z0-9\.]/-/g')"
          docker inspect "${REGISTRY}/${ORG}/${IMAGE_NAME}:$docker_tag"
>>>>>>> 7f89b7dd

  transfer-chain-a:
    needs:
      - build-release-images
      - determine-test-directory
    uses: ./.github/workflows/e2e-compatibility-workflow-call.yaml
    with:
      test-file: "e2e/tests/transfer/base_test.go"
      test-chain: "chain-a"
      release-version: "${{ needs.determine-test-directory.outputs.test-directory }}"

  transfer-chain-b:
    needs:
      - build-release-images
      - determine-test-directory
    uses: ./.github/workflows/e2e-compatibility-workflow-call.yaml
    with:
<<<<<<< HEAD
      test-file: "e2e/tests/transfer/base_test.go"
      test-chain: "chain-b"
      release-version: "${{ needs.determine-test-directory.outputs.test-directory }}"

#  transfer-authz-chain-a:
#    needs:
#      - build-release-images
#      - determine-test-directory
#    uses: ./.github/workflows/e2e-compatibility-workflow-call.yaml
#    with:
#      test-file-directory: "${{ needs.determine-test-directory.outputs.test-directory }}"
#      test-suite: "transfer-authz-chain-a"
#
#  transfer-authz-chain-b:
#    needs:
#      - build-release-images
#      - determine-test-directory
#    uses: ./.github/workflows/e2e-compatibility-workflow-call.yaml
#    with:
#      test-file-directory: "${{ needs.determine-test-directory.outputs.test-directory }}"
#      test-suite: "transfer-authz-chain-b"
#
#  connection-chain-a:
#    needs:
#      - build-release-images
#      - determine-test-directory
#    uses: ./.github/workflows/e2e-compatibility-workflow-call.yaml
#    with:
#      test-file-directory: "${{ needs.determine-test-directory.outputs.test-directory }}"
#      test-suite: "connection-chain-a"
#
#  client-chain-a:
#    needs:
#      - build-release-images
#      - determine-test-directory
#    uses: ./.github/workflows/e2e-compatibility-workflow-call.yaml
#    with:
#      test-file-directory: "${{ needs.determine-test-directory.outputs.test-directory }}"
#      test-suite: "client-chain-a"
#
#  incentivized-transfer-chain-a:
#    needs:
#      - build-release-images
#      - determine-test-directory
#    uses: ./.github/workflows/e2e-compatibility-workflow-call.yaml
#    with:
#      test-file-directory: "${{ needs.determine-test-directory.outputs.test-directory }}"
#      test-suite: "incentivized-transfer-chain-a"
#
#  incentivized-transfer-chain-b:
#    needs:
#      - build-release-images
#      - determine-test-directory
#    uses: ./.github/workflows/e2e-compatibility-workflow-call.yaml
#    with:
#      test-file-directory: "${{ needs.determine-test-directory.outputs.test-directory }}"
#      test-suite: "incentivized-transfer-chain-b"
#
#  ica-chain-a:
#    needs:
#      - build-release-images
#      - determine-test-directory
#    uses: ./.github/workflows/e2e-compatibility-workflow-call.yaml
#    with:
#      test-file-directory: "${{ needs.determine-test-directory.outputs.test-directory }}"
#      test-suite: "ica-chain-a"
#
#  ica-chain-b:
#    needs:
#      - build-release-images
#      - determine-test-directory
#    uses: ./.github/workflows/e2e-compatibility-workflow-call.yaml
#    with:
#      test-file-directory: "${{ needs.determine-test-directory.outputs.test-directory }}"
#      test-suite: "ica-chain-b"
#
#  incentivized-ica-chain-a:
#    needs:
#      - build-release-images
#      - determine-test-directory
#    uses: ./.github/workflows/e2e-compatibility-workflow-call.yaml
#    with:
#      test-file-directory: "${{ needs.determine-test-directory.outputs.test-directory }}"
#      test-suite: "incentivized-ica-chain-a"
#
#  incentivized-ica-chain-b:
#    needs:
#      - build-release-images
#      - determine-test-directory
#    uses: ./.github/workflows/e2e-compatibility-workflow-call.yaml
#    with:
#      test-file-directory: "${{ needs.determine-test-directory.outputs.test-directory }}"
#      test-suite: "incentivized-ica-chain-b"
#
#  ica-groups-chain-a:
#    needs:
#      - build-release-images
#      - determine-test-directory
#    uses: ./.github/workflows/e2e-compatibility-workflow-call.yaml
#    with:
#      test-file-directory: "${{ needs.determine-test-directory.outputs.test-directory }}"
#      test-suite: "ica-groups-chain-a"
#
#  ica-groups-chain-b:
#    needs:
#      - build-release-images
#      - determine-test-directory
#    uses: ./.github/workflows/e2e-compatibility-workflow-call.yaml
#    with:
#      test-file-directory: "${{ needs.determine-test-directory.outputs.test-directory }}"
#      test-suite: "ica-groups-chain-b"
#
#  ica-gov-chain-a:
#    needs:
#      - build-release-images
#      - determine-test-directory
#    uses: ./.github/workflows/e2e-compatibility-workflow-call.yaml
#    with:
#      test-file-directory: "${{ needs.determine-test-directory.outputs.test-directory }}"
#      test-suite: "ica-gov-chain-a"
#
#  ica-gov-chain-b:
#    needs:
#      - build-release-images
#      - determine-test-directory
#    uses: ./.github/workflows/e2e-compatibility-workflow-call.yaml
#    with:
#      test-file-directory: "${{ needs.determine-test-directory.outputs.test-directory }}"
#      test-suite: "ica-gov-chain-b"
#
#  localhost-transfer-chain-a:
#    needs:
#      - build-release-images
#      - determine-test-directory
#    uses: ./.github/workflows/e2e-compatibility-workflow-call.yaml
#    with:
#      test-file-directory: "${{ needs.determine-test-directory.outputs.test-directory }}"
#      test-suite: "localhost-transfer-chain-a"
#
#  localhost-ica-chain-a:
#    needs:
#      - build-release-images
#      - determine-test-directory
#    uses: ./.github/workflows/e2e-compatibility-workflow-call.yaml
#    with:
#      test-file-directory: "${{ needs.determine-test-directory.outputs.test-directory }}"
#      test-suite: "localhost-ica-chain-a"
#
#  genesis-chain-a:
#    needs:
#      - build-release-images
#      - determine-test-directory
#    uses: ./.github/workflows/e2e-compatibility-workflow-call.yaml
#    with:
#      test-file-directory: "${{ needs.determine-test-directory.outputs.test-directory }}"
#      test-suite: "genesis-chain-a"
=======
      test-file-directory: "${{ needs.determine-test-directory.outputs.test-directory }}"
      test-suite: "transfer-chain-b"

  transfer-authz-chain-a:
    needs:
      - build-release-images
      - determine-test-directory
    uses: ./.github/workflows/e2e-compatibility-workflow-call.yaml
    with:
      test-file-directory: "${{ needs.determine-test-directory.outputs.test-directory }}"
      test-suite: "transfer-authz-chain-a"

  transfer-authz-chain-b:
    needs:
      - build-release-images
      - determine-test-directory
    uses: ./.github/workflows/e2e-compatibility-workflow-call.yaml
    with:
      test-file-directory: "${{ needs.determine-test-directory.outputs.test-directory }}"
      test-suite: "transfer-authz-chain-b"

  transfer-v2-forwarding-chain-a:
    needs:
      - build-release-images
      - determine-test-directory
    uses: ./.github/workflows/e2e-compatibility-workflow-call.yaml
    with:
      test-file-directory: "${{ needs.determine-test-directory.outputs.test-directory }}"
      test-suite: "transfer-v2-forwarding-chain-a"

  transfer-v2-multidenom-chain-a:
    needs:
      - build-release-images
      - determine-test-directory
    uses: ./.github/workflows/e2e-compatibility-workflow-call.yaml
    with:
      test-file-directory: "${{ needs.determine-test-directory.outputs.test-directory }}"
      test-suite: "transfer-v2-multidenom-chain-a"

  connection-chain-a:
    needs:
      - build-release-images
      - determine-test-directory
    uses: ./.github/workflows/e2e-compatibility-workflow-call.yaml
    with:
      test-file-directory: "${{ needs.determine-test-directory.outputs.test-directory }}"
      test-suite: "connection-chain-a"

  client-chain-a:
    needs:
      - build-release-images
      - determine-test-directory
    uses: ./.github/workflows/e2e-compatibility-workflow-call.yaml
    with:
      test-file-directory: "${{ needs.determine-test-directory.outputs.test-directory }}"
      test-suite: "client-chain-a"

  incentivized-transfer-chain-a:
    needs:
      - build-release-images
      - determine-test-directory
    uses: ./.github/workflows/e2e-compatibility-workflow-call.yaml
    with:
      test-file-directory: "${{ needs.determine-test-directory.outputs.test-directory }}"
      test-suite: "incentivized-transfer-chain-a"

  incentivized-transfer-chain-b:
    needs:
      - build-release-images
      - determine-test-directory
    uses: ./.github/workflows/e2e-compatibility-workflow-call.yaml
    with:
      test-file-directory: "${{ needs.determine-test-directory.outputs.test-directory }}"
      test-suite: "incentivized-transfer-chain-b"

  ica-chain-a:
    needs:
      - build-release-images
      - determine-test-directory
    uses: ./.github/workflows/e2e-compatibility-workflow-call.yaml
    with:
      test-file-directory: "${{ needs.determine-test-directory.outputs.test-directory }}"
      test-suite: "ica-chain-a"

  ica-chain-b:
    needs:
      - build-release-images
      - determine-test-directory
    uses: ./.github/workflows/e2e-compatibility-workflow-call.yaml
    with:
      test-file-directory: "${{ needs.determine-test-directory.outputs.test-directory }}"
      test-suite: "ica-chain-b"

  incentivized-ica-chain-a:
    needs:
      - build-release-images
      - determine-test-directory
    uses: ./.github/workflows/e2e-compatibility-workflow-call.yaml
    with:
      test-file-directory: "${{ needs.determine-test-directory.outputs.test-directory }}"
      test-suite: "incentivized-ica-chain-a"

  incentivized-ica-chain-b:
    needs:
      - build-release-images
      - determine-test-directory
    uses: ./.github/workflows/e2e-compatibility-workflow-call.yaml
    with:
      test-file-directory: "${{ needs.determine-test-directory.outputs.test-directory }}"
      test-suite: "incentivized-ica-chain-b"

  ica-groups-chain-a:
    needs:
      - build-release-images
      - determine-test-directory
    uses: ./.github/workflows/e2e-compatibility-workflow-call.yaml
    with:
      test-file-directory: "${{ needs.determine-test-directory.outputs.test-directory }}"
      test-suite: "ica-groups-chain-a"

  ica-groups-chain-b:
    needs:
      - build-release-images
      - determine-test-directory
    uses: ./.github/workflows/e2e-compatibility-workflow-call.yaml
    with:
      test-file-directory: "${{ needs.determine-test-directory.outputs.test-directory }}"
      test-suite: "ica-groups-chain-b"

  ica-gov-chain-a:
    needs:
      - build-release-images
      - determine-test-directory
    uses: ./.github/workflows/e2e-compatibility-workflow-call.yaml
    with:
      test-file-directory: "${{ needs.determine-test-directory.outputs.test-directory }}"
      test-suite: "ica-gov-chain-a"

  ica-gov-chain-b:
    needs:
      - build-release-images
      - determine-test-directory
    uses: ./.github/workflows/e2e-compatibility-workflow-call.yaml
    with:
      test-file-directory: "${{ needs.determine-test-directory.outputs.test-directory }}"
      test-suite: "ica-gov-chain-b"

  ica-queries-chain-a:
    needs:
      - build-release-images
      - determine-test-directory
    uses: ./.github/workflows/e2e-compatibility-workflow-call.yaml
    with:
      test-file-directory: "${{ needs.determine-test-directory.outputs.test-directory }}"
      test-suite: "ica-queries-chain-a"

  ica-queries-chain-b:
    needs:
      - build-release-images
      - determine-test-directory
    uses: ./.github/workflows/e2e-compatibility-workflow-call.yaml
    with:
      test-file-directory: "${{ needs.determine-test-directory.outputs.test-directory }}"
      test-suite: "ica-queries-chain-b"

  ica-unordered-channel-chain-a:
    needs:
      - build-release-images
      - determine-test-directory
    uses: ./.github/workflows/e2e-compatibility-workflow-call.yaml
    with:
      test-file-directory: "${{ needs.determine-test-directory.outputs.test-directory }}"
      test-suite: "ica-unordered-channel-chain-a"

  ica-unordered-channel-chain-b:
    needs:
      - build-release-images
      - determine-test-directory
    uses: ./.github/workflows/e2e-compatibility-workflow-call.yaml
    with:
      test-file-directory: "${{ needs.determine-test-directory.outputs.test-directory }}"
      test-suite: "ica-unordered-channel-chain-b"

  localhost-transfer-chain-a:
    needs:
      - build-release-images
      - determine-test-directory
    uses: ./.github/workflows/e2e-compatibility-workflow-call.yaml
    with:
      test-file-directory: "${{ needs.determine-test-directory.outputs.test-directory }}"
      test-suite: "localhost-transfer-chain-a"

  localhost-ica-chain-a:
    needs:
      - build-release-images
      - determine-test-directory
    uses: ./.github/workflows/e2e-compatibility-workflow-call.yaml
    with:
      test-file-directory: "${{ needs.determine-test-directory.outputs.test-directory }}"
      test-suite: "localhost-ica-chain-a"
  
  genesis-chain-a:
    needs:
      - build-release-images
      - determine-test-directory
    uses: ./.github/workflows/e2e-compatibility-workflow-call.yaml
    with:
      test-file-directory: "${{ needs.determine-test-directory.outputs.test-directory }}"
      test-suite: "genesis-chain-a"
  
  transfer-channel-upgrade-chain-a:
    needs:
      - build-release-images
      - determine-test-directory
    uses: ./.github/workflows/e2e-compatibility-workflow-call.yaml
    with:
      test-file-directory: "${{ needs.determine-test-directory.outputs.test-directory }}"
      test-suite: "transfer-channel-upgrade-chain-a"
  
  transfer-channel-upgrade-chain-b:
    needs:
      - build-release-images
      - determine-test-directory
    uses: ./.github/workflows/e2e-compatibility-workflow-call.yaml
    with:
      test-file-directory: "${{ needs.determine-test-directory.outputs.test-directory }}"
      test-suite: "transfer-channel-upgrade-chain-b"

  transfer-v2-1-channel-upgrade-chain-1:
    needs:
      - build-release-images
      - determine-test-directory
    uses: ./.github/workflows/e2e-compatibility-workflow-call.yaml
    with:
      test-file-directory: "${{ needs.determine-test-directory.outputs.test-directory }}"
      test-suite: "transfer-v2-1-channel-upgrade-chain-1"

  transfer-v2-2-channel-upgrade-chain-1:
    needs:
      - build-release-images
      - determine-test-directory
    uses: ./.github/workflows/e2e-compatibility-workflow-call.yaml
    with:
      test-file-directory: "${{ needs.determine-test-directory.outputs.test-directory }}"
      test-suite: "transfer-v2-2-channel-upgrade-chain-1"

  ica-channel-upgrade-chain-a:
    needs:
      - build-release-images
      - determine-test-directory
    uses: ./.github/workflows/e2e-compatibility-workflow-call.yaml
    with:
      test-file-directory: "${{ needs.determine-test-directory.outputs.test-directory }}"
      test-suite: "ica-channel-upgrade-chain-a"

  ica-channel-upgrade-chain-b:
    needs:
      - build-release-images
      - determine-test-directory
    uses: ./.github/workflows/e2e-compatibility-workflow-call.yaml
    with:
      test-file-directory: "${{ needs.determine-test-directory.outputs.test-directory }}"
      test-suite: "ica-channel-upgrade-chain-b"
>>>>>>> 7f89b7dd
<|MERGE_RESOLUTION|>--- conflicted
+++ resolved
@@ -69,10 +69,9 @@
         with:
           ref: "${{ matrix.release-branch }}"
           fetch-depth: 0
-<<<<<<< HEAD
 #      - name: Log in to the Container registry
 #        if: env.RELEASE_BRANCH == matrix.release-branch
-#        uses: docker/login-action@343f7c4344506bcbf9b4de18042ae17996df046d
+#        uses: docker/login-action@9780b0c442fbb1117ed29e0efdff1e18412f7567
 #        with:
 #          registry: ${{ env.REGISTRY }}
 #          username: ${{ github.actor }}
@@ -80,34 +79,14 @@
 #      - name: Build image
 #        if: env.RELEASE_BRANCH == matrix.release-branch
 #        run: |
-#          docker_tag="$(echo ${{ matrix.release-branch }} | sed 's/\//-/')"
-#          docker build . -t "${REGISTRY}/${ORG}/${IMAGE_NAME}:$docker_tag" --build-arg IBC_GO_VERSION=${{ inputs.ibc-go-version }}
+#          docker_tag="$(echo ${{ matrix.release-branch }} | sed 's/[^a-zA-Z0-9\.]/-/g')"
+#          docker build . -t "${REGISTRY}/${ORG}/${IMAGE_NAME}:$docker_tag" --build-arg IBC_GO_VERSION=${{ env.IBC_GO_VERSION }}
 #          docker push "${REGISTRY}/${ORG}/${IMAGE_NAME}:$docker_tag"
 #      - name: Display image details
 #        if: env.RELEASE_BRANCH == matrix.release-branch
 #        run: |
-#          docker_tag="$(echo ${{ matrix.release-branch }} | sed 's/\//-/')"
+#          docker_tag="$(echo ${{ matrix.release-branch }} | sed 's/[^a-zA-Z0-9\.]/-/g')"
 #          docker inspect "${REGISTRY}/${ORG}/${IMAGE_NAME}:$docker_tag"
-=======
-      - name: Log in to the Container registry
-        if: env.RELEASE_BRANCH == matrix.release-branch
-        uses: docker/login-action@9780b0c442fbb1117ed29e0efdff1e18412f7567
-        with:
-          registry: ${{ env.REGISTRY }}
-          username: ${{ github.actor }}
-          password: ${{ secrets.GITHUB_TOKEN }}
-      - name: Build image
-        if: env.RELEASE_BRANCH == matrix.release-branch
-        run: |
-          docker_tag="$(echo ${{ matrix.release-branch }} | sed 's/[^a-zA-Z0-9\.]/-/g')"
-          docker build . -t "${REGISTRY}/${ORG}/${IMAGE_NAME}:$docker_tag" --build-arg IBC_GO_VERSION=${{ env.IBC_GO_VERSION }}
-          docker push "${REGISTRY}/${ORG}/${IMAGE_NAME}:$docker_tag"
-      - name: Display image details
-        if: env.RELEASE_BRANCH == matrix.release-branch
-        run: |
-          docker_tag="$(echo ${{ matrix.release-branch }} | sed 's/[^a-zA-Z0-9\.]/-/g')"
-          docker inspect "${REGISTRY}/${ORG}/${IMAGE_NAME}:$docker_tag"
->>>>>>> 7f89b7dd
 
   transfer-chain-a:
     needs:
@@ -119,17 +98,16 @@
       test-chain: "chain-a"
       release-version: "${{ needs.determine-test-directory.outputs.test-directory }}"
 
-  transfer-chain-b:
-    needs:
-      - build-release-images
-      - determine-test-directory
-    uses: ./.github/workflows/e2e-compatibility-workflow-call.yaml
-    with:
-<<<<<<< HEAD
-      test-file: "e2e/tests/transfer/base_test.go"
-      test-chain: "chain-b"
-      release-version: "${{ needs.determine-test-directory.outputs.test-directory }}"
-
+#  transfer-chain-b:
+#    needs:
+#      - build-release-images
+#      - determine-test-directory
+#    uses: ./.github/workflows/e2e-compatibility-workflow-call.yaml
+#    with:
+#      test-file: "e2e/tests/transfer/base_test.go"
+#      test-chain: "chain-b"
+#      release-version: "${{ needs.determine-test-directory.outputs.test-directory }}"
+#
 #  transfer-authz-chain-a:
 #    needs:
 #      - build-release-images
@@ -148,6 +126,24 @@
 #      test-file-directory: "${{ needs.determine-test-directory.outputs.test-directory }}"
 #      test-suite: "transfer-authz-chain-b"
 #
+#  transfer-v2-forwarding-chain-a:
+#    needs:
+#      - build-release-images
+#      - determine-test-directory
+#    uses: ./.github/workflows/e2e-compatibility-workflow-call.yaml
+#    with:
+#      test-file-directory: "${{ needs.determine-test-directory.outputs.test-directory }}"
+#      test-suite: "transfer-v2-forwarding-chain-a"
+#
+#  transfer-v2-multidenom-chain-a:
+#    needs:
+#      - build-release-images
+#      - determine-test-directory
+#    uses: ./.github/workflows/e2e-compatibility-workflow-call.yaml
+#    with:
+#      test-file-directory: "${{ needs.determine-test-directory.outputs.test-directory }}"
+#      test-suite: "transfer-v2-multidenom-chain-a"
+#
 #  connection-chain-a:
 #    needs:
 #      - build-release-images
@@ -256,6 +252,42 @@
 #      test-file-directory: "${{ needs.determine-test-directory.outputs.test-directory }}"
 #      test-suite: "ica-gov-chain-b"
 #
+#  ica-queries-chain-a:
+#    needs:
+#      - build-release-images
+#      - determine-test-directory
+#    uses: ./.github/workflows/e2e-compatibility-workflow-call.yaml
+#    with:
+#      test-file-directory: "${{ needs.determine-test-directory.outputs.test-directory }}"
+#      test-suite: "ica-queries-chain-a"
+#
+#  ica-queries-chain-b:
+#    needs:
+#      - build-release-images
+#      - determine-test-directory
+#    uses: ./.github/workflows/e2e-compatibility-workflow-call.yaml
+#    with:
+#      test-file-directory: "${{ needs.determine-test-directory.outputs.test-directory }}"
+#      test-suite: "ica-queries-chain-b"
+#
+#  ica-unordered-channel-chain-a:
+#    needs:
+#      - build-release-images
+#      - determine-test-directory
+#    uses: ./.github/workflows/e2e-compatibility-workflow-call.yaml
+#    with:
+#      test-file-directory: "${{ needs.determine-test-directory.outputs.test-directory }}"
+#      test-suite: "ica-unordered-channel-chain-a"
+#
+#  ica-unordered-channel-chain-b:
+#    needs:
+#      - build-release-images
+#      - determine-test-directory
+#    uses: ./.github/workflows/e2e-compatibility-workflow-call.yaml
+#    with:
+#      test-file-directory: "${{ needs.determine-test-directory.outputs.test-directory }}"
+#      test-suite: "ica-unordered-channel-chain-b"
+#
 #  localhost-transfer-chain-a:
 #    needs:
 #      - build-release-images
@@ -282,268 +314,57 @@
 #    with:
 #      test-file-directory: "${{ needs.determine-test-directory.outputs.test-directory }}"
 #      test-suite: "genesis-chain-a"
-=======
-      test-file-directory: "${{ needs.determine-test-directory.outputs.test-directory }}"
-      test-suite: "transfer-chain-b"
-
-  transfer-authz-chain-a:
-    needs:
-      - build-release-images
-      - determine-test-directory
-    uses: ./.github/workflows/e2e-compatibility-workflow-call.yaml
-    with:
-      test-file-directory: "${{ needs.determine-test-directory.outputs.test-directory }}"
-      test-suite: "transfer-authz-chain-a"
-
-  transfer-authz-chain-b:
-    needs:
-      - build-release-images
-      - determine-test-directory
-    uses: ./.github/workflows/e2e-compatibility-workflow-call.yaml
-    with:
-      test-file-directory: "${{ needs.determine-test-directory.outputs.test-directory }}"
-      test-suite: "transfer-authz-chain-b"
-
-  transfer-v2-forwarding-chain-a:
-    needs:
-      - build-release-images
-      - determine-test-directory
-    uses: ./.github/workflows/e2e-compatibility-workflow-call.yaml
-    with:
-      test-file-directory: "${{ needs.determine-test-directory.outputs.test-directory }}"
-      test-suite: "transfer-v2-forwarding-chain-a"
-
-  transfer-v2-multidenom-chain-a:
-    needs:
-      - build-release-images
-      - determine-test-directory
-    uses: ./.github/workflows/e2e-compatibility-workflow-call.yaml
-    with:
-      test-file-directory: "${{ needs.determine-test-directory.outputs.test-directory }}"
-      test-suite: "transfer-v2-multidenom-chain-a"
-
-  connection-chain-a:
-    needs:
-      - build-release-images
-      - determine-test-directory
-    uses: ./.github/workflows/e2e-compatibility-workflow-call.yaml
-    with:
-      test-file-directory: "${{ needs.determine-test-directory.outputs.test-directory }}"
-      test-suite: "connection-chain-a"
-
-  client-chain-a:
-    needs:
-      - build-release-images
-      - determine-test-directory
-    uses: ./.github/workflows/e2e-compatibility-workflow-call.yaml
-    with:
-      test-file-directory: "${{ needs.determine-test-directory.outputs.test-directory }}"
-      test-suite: "client-chain-a"
-
-  incentivized-transfer-chain-a:
-    needs:
-      - build-release-images
-      - determine-test-directory
-    uses: ./.github/workflows/e2e-compatibility-workflow-call.yaml
-    with:
-      test-file-directory: "${{ needs.determine-test-directory.outputs.test-directory }}"
-      test-suite: "incentivized-transfer-chain-a"
-
-  incentivized-transfer-chain-b:
-    needs:
-      - build-release-images
-      - determine-test-directory
-    uses: ./.github/workflows/e2e-compatibility-workflow-call.yaml
-    with:
-      test-file-directory: "${{ needs.determine-test-directory.outputs.test-directory }}"
-      test-suite: "incentivized-transfer-chain-b"
-
-  ica-chain-a:
-    needs:
-      - build-release-images
-      - determine-test-directory
-    uses: ./.github/workflows/e2e-compatibility-workflow-call.yaml
-    with:
-      test-file-directory: "${{ needs.determine-test-directory.outputs.test-directory }}"
-      test-suite: "ica-chain-a"
-
-  ica-chain-b:
-    needs:
-      - build-release-images
-      - determine-test-directory
-    uses: ./.github/workflows/e2e-compatibility-workflow-call.yaml
-    with:
-      test-file-directory: "${{ needs.determine-test-directory.outputs.test-directory }}"
-      test-suite: "ica-chain-b"
-
-  incentivized-ica-chain-a:
-    needs:
-      - build-release-images
-      - determine-test-directory
-    uses: ./.github/workflows/e2e-compatibility-workflow-call.yaml
-    with:
-      test-file-directory: "${{ needs.determine-test-directory.outputs.test-directory }}"
-      test-suite: "incentivized-ica-chain-a"
-
-  incentivized-ica-chain-b:
-    needs:
-      - build-release-images
-      - determine-test-directory
-    uses: ./.github/workflows/e2e-compatibility-workflow-call.yaml
-    with:
-      test-file-directory: "${{ needs.determine-test-directory.outputs.test-directory }}"
-      test-suite: "incentivized-ica-chain-b"
-
-  ica-groups-chain-a:
-    needs:
-      - build-release-images
-      - determine-test-directory
-    uses: ./.github/workflows/e2e-compatibility-workflow-call.yaml
-    with:
-      test-file-directory: "${{ needs.determine-test-directory.outputs.test-directory }}"
-      test-suite: "ica-groups-chain-a"
-
-  ica-groups-chain-b:
-    needs:
-      - build-release-images
-      - determine-test-directory
-    uses: ./.github/workflows/e2e-compatibility-workflow-call.yaml
-    with:
-      test-file-directory: "${{ needs.determine-test-directory.outputs.test-directory }}"
-      test-suite: "ica-groups-chain-b"
-
-  ica-gov-chain-a:
-    needs:
-      - build-release-images
-      - determine-test-directory
-    uses: ./.github/workflows/e2e-compatibility-workflow-call.yaml
-    with:
-      test-file-directory: "${{ needs.determine-test-directory.outputs.test-directory }}"
-      test-suite: "ica-gov-chain-a"
-
-  ica-gov-chain-b:
-    needs:
-      - build-release-images
-      - determine-test-directory
-    uses: ./.github/workflows/e2e-compatibility-workflow-call.yaml
-    with:
-      test-file-directory: "${{ needs.determine-test-directory.outputs.test-directory }}"
-      test-suite: "ica-gov-chain-b"
-
-  ica-queries-chain-a:
-    needs:
-      - build-release-images
-      - determine-test-directory
-    uses: ./.github/workflows/e2e-compatibility-workflow-call.yaml
-    with:
-      test-file-directory: "${{ needs.determine-test-directory.outputs.test-directory }}"
-      test-suite: "ica-queries-chain-a"
-
-  ica-queries-chain-b:
-    needs:
-      - build-release-images
-      - determine-test-directory
-    uses: ./.github/workflows/e2e-compatibility-workflow-call.yaml
-    with:
-      test-file-directory: "${{ needs.determine-test-directory.outputs.test-directory }}"
-      test-suite: "ica-queries-chain-b"
-
-  ica-unordered-channel-chain-a:
-    needs:
-      - build-release-images
-      - determine-test-directory
-    uses: ./.github/workflows/e2e-compatibility-workflow-call.yaml
-    with:
-      test-file-directory: "${{ needs.determine-test-directory.outputs.test-directory }}"
-      test-suite: "ica-unordered-channel-chain-a"
-
-  ica-unordered-channel-chain-b:
-    needs:
-      - build-release-images
-      - determine-test-directory
-    uses: ./.github/workflows/e2e-compatibility-workflow-call.yaml
-    with:
-      test-file-directory: "${{ needs.determine-test-directory.outputs.test-directory }}"
-      test-suite: "ica-unordered-channel-chain-b"
-
-  localhost-transfer-chain-a:
-    needs:
-      - build-release-images
-      - determine-test-directory
-    uses: ./.github/workflows/e2e-compatibility-workflow-call.yaml
-    with:
-      test-file-directory: "${{ needs.determine-test-directory.outputs.test-directory }}"
-      test-suite: "localhost-transfer-chain-a"
-
-  localhost-ica-chain-a:
-    needs:
-      - build-release-images
-      - determine-test-directory
-    uses: ./.github/workflows/e2e-compatibility-workflow-call.yaml
-    with:
-      test-file-directory: "${{ needs.determine-test-directory.outputs.test-directory }}"
-      test-suite: "localhost-ica-chain-a"
-  
-  genesis-chain-a:
-    needs:
-      - build-release-images
-      - determine-test-directory
-    uses: ./.github/workflows/e2e-compatibility-workflow-call.yaml
-    with:
-      test-file-directory: "${{ needs.determine-test-directory.outputs.test-directory }}"
-      test-suite: "genesis-chain-a"
-  
-  transfer-channel-upgrade-chain-a:
-    needs:
-      - build-release-images
-      - determine-test-directory
-    uses: ./.github/workflows/e2e-compatibility-workflow-call.yaml
-    with:
-      test-file-directory: "${{ needs.determine-test-directory.outputs.test-directory }}"
-      test-suite: "transfer-channel-upgrade-chain-a"
-  
-  transfer-channel-upgrade-chain-b:
-    needs:
-      - build-release-images
-      - determine-test-directory
-    uses: ./.github/workflows/e2e-compatibility-workflow-call.yaml
-    with:
-      test-file-directory: "${{ needs.determine-test-directory.outputs.test-directory }}"
-      test-suite: "transfer-channel-upgrade-chain-b"
-
-  transfer-v2-1-channel-upgrade-chain-1:
-    needs:
-      - build-release-images
-      - determine-test-directory
-    uses: ./.github/workflows/e2e-compatibility-workflow-call.yaml
-    with:
-      test-file-directory: "${{ needs.determine-test-directory.outputs.test-directory }}"
-      test-suite: "transfer-v2-1-channel-upgrade-chain-1"
-
-  transfer-v2-2-channel-upgrade-chain-1:
-    needs:
-      - build-release-images
-      - determine-test-directory
-    uses: ./.github/workflows/e2e-compatibility-workflow-call.yaml
-    with:
-      test-file-directory: "${{ needs.determine-test-directory.outputs.test-directory }}"
-      test-suite: "transfer-v2-2-channel-upgrade-chain-1"
-
-  ica-channel-upgrade-chain-a:
-    needs:
-      - build-release-images
-      - determine-test-directory
-    uses: ./.github/workflows/e2e-compatibility-workflow-call.yaml
-    with:
-      test-file-directory: "${{ needs.determine-test-directory.outputs.test-directory }}"
-      test-suite: "ica-channel-upgrade-chain-a"
-
-  ica-channel-upgrade-chain-b:
-    needs:
-      - build-release-images
-      - determine-test-directory
-    uses: ./.github/workflows/e2e-compatibility-workflow-call.yaml
-    with:
-      test-file-directory: "${{ needs.determine-test-directory.outputs.test-directory }}"
-      test-suite: "ica-channel-upgrade-chain-b"
->>>>>>> 7f89b7dd
+#
+#  transfer-channel-upgrade-chain-a:
+#    needs:
+#      - build-release-images
+#      - determine-test-directory
+#    uses: ./.github/workflows/e2e-compatibility-workflow-call.yaml
+#    with:
+#      test-file-directory: "${{ needs.determine-test-directory.outputs.test-directory }}"
+#      test-suite: "transfer-channel-upgrade-chain-a"
+#
+#  transfer-channel-upgrade-chain-b:
+#    needs:
+#      - build-release-images
+#      - determine-test-directory
+#    uses: ./.github/workflows/e2e-compatibility-workflow-call.yaml
+#    with:
+#      test-file-directory: "${{ needs.determine-test-directory.outputs.test-directory }}"
+#      test-suite: "transfer-channel-upgrade-chain-b"
+#
+#  transfer-v2-1-channel-upgrade-chain-1:
+#    needs:
+#      - build-release-images
+#      - determine-test-directory
+#    uses: ./.github/workflows/e2e-compatibility-workflow-call.yaml
+#    with:
+#      test-file-directory: "${{ needs.determine-test-directory.outputs.test-directory }}"
+#      test-suite: "transfer-v2-1-channel-upgrade-chain-1"
+#
+#  transfer-v2-2-channel-upgrade-chain-1:
+#    needs:
+#      - build-release-images
+#      - determine-test-directory
+#    uses: ./.github/workflows/e2e-compatibility-workflow-call.yaml
+#    with:
+#      test-file-directory: "${{ needs.determine-test-directory.outputs.test-directory }}"
+#      test-suite: "transfer-v2-2-channel-upgrade-chain-1"
+#
+#  ica-channel-upgrade-chain-a:
+#    needs:
+#      - build-release-images
+#      - determine-test-directory
+#    uses: ./.github/workflows/e2e-compatibility-workflow-call.yaml
+#    with:
+#      test-file-directory: "${{ needs.determine-test-directory.outputs.test-directory }}"
+#      test-suite: "ica-channel-upgrade-chain-a"
+#
+#  ica-channel-upgrade-chain-b:
+#    needs:
+#      - build-release-images
+#      - determine-test-directory
+#    uses: ./.github/workflows/e2e-compatibility-workflow-call.yaml
+#    with:
+#      test-file-directory: "${{ needs.determine-test-directory.outputs.test-directory }}"
+#      test-suite: "ica-channel-upgrade-chain-b"