--- conflicted
+++ resolved
@@ -13,11 +13,7 @@
     runs-on: ubuntu-latest
     steps:
       - uses: actions/checkout@v4
-<<<<<<< HEAD
-      - uses: bufbuild/buf-setup-action@v1.37.0
-=======
       - uses: bufbuild/buf-setup-action@v1.38.0
->>>>>>> f34c0f73
       - uses: bufbuild/buf-push-action@v1
         with:
           input: "proto"
