--- conflicted
+++ resolved
@@ -36,19 +36,6 @@
   string receiver = 3;
   // optional memo
   string memo = 4;
-<<<<<<< HEAD
   // optional forwarding information
   ibc.applications.transfer.v1.ForwardingInfo forwarding_path = 5;
-}
-
-// Token defines a struct which represents a token to be transferred.
-message Token {
-  // the base token denomination to be transferred
-  string denom = 1;
-  // the token amount to be transferred
-  string amount = 2;
-  // the trace of the token
-  repeated string trace = 3;
-=======
->>>>>>> 7068760f
 }