--- conflicted
+++ resolved
@@ -50,13 +50,9 @@
   // optional memo
   string memo = 8;
   // tokens to be transferred
-<<<<<<< HEAD
-  repeated cosmos.base.v1beta1.Coin tokens = 9 [(gogoproto.nullable) = false, (amino.dont_omitempty) = true];
+  repeated cosmos.base.v1beta1.Coin tokens = 9 [(gogoproto.nullable) = false];
   // optional forwarding information
   ForwardingInfo forwarding_path = 10;
-=======
-  repeated cosmos.base.v1beta1.Coin tokens = 9 [(gogoproto.nullable) = false];
->>>>>>> 4d23f4f2
 }
 
 // MsgTransferResponse defines the Msg/Transfer response type.
