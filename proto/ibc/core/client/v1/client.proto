--- conflicted
+++ resolved
@@ -92,19 +92,12 @@
 //
 // Deprecated: Please use MsgIBCSoftwareUpgrade in favour of this message type.
 message UpgradeProposal {
-<<<<<<< HEAD
-  option (gogoproto.goproto_getters)  = false;
-  option (gogoproto.goproto_stringer) = false;
-
-  option (cosmos_proto.implements_interface) = "cosmos.gov.v1beta1.Content";
-=======
   option deprecated = true;
 
   option (cosmos_proto.implements_interface) = "cosmos.gov.v1beta1.Content";
   option (gogoproto.goproto_getters)         = false;
   option (gogoproto.goproto_stringer)        = false;
   option (gogoproto.equal)                   = true;
->>>>>>> 0364aae9
 
   string                      title       = 1;
   string                      description = 2;
