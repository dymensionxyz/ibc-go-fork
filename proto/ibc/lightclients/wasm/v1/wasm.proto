--- conflicted
+++ resolved
@@ -14,16 +14,10 @@
   option (gogoproto.goproto_getters)      = false;
   bytes                     data          = 1;
   bytes                     code_id       = 2;
-<<<<<<< HEAD
-  ibc.core.client.v1.Height latest_height = 3;
-  repeated ics23.ProofSpec proof_specs    = 4;
-  string                   repository     = 5;
-=======
   ibc.core.client.v1.Height latest_height = 3
       [(gogoproto.nullable) = false, (gogoproto.moretags) = "yaml:\"latest_height\""];
   repeated ics23.ProofSpec proof_specs = 4;
   string                   repository  = 5;
->>>>>>> 73b921b9
 }
 
 // Wasm light client's ConsensusState
