package diagnostics

import (
	"context"
	"encoding/json"
	"fmt"
	"os"
	ospath "path"
	"strings"
	"testing"

	dockertypes "github.com/docker/docker/api/types"
	dockerclient "github.com/docker/docker/client"

	"github.com/cosmos/ibc-go/e2e/dockerutil"
)

const (
	dockerInspectFileName = "docker-inspect.json"
	e2eDir                = "e2e"
	defaultFilePerm       = 0o750
)

// Collect can be used in `t.Cleanup` and will copy all the of the container logs and relevant files
// into e2e/<test-suite>/<test-name>.log. These log files will be uploaded to GH upon test failure.
func Collect(t *testing.T, dc *dockerclient.Client, debugModeEnabled bool, chainNames ...string) {
	t.Helper()

<<<<<<< HEAD
	debugCfg := testconfig.LoadConfig().DebugConfig
	if !debugCfg.DumpLogs {
=======
	if !debugModeEnabled {
>>>>>>> 951b3abd
		// when we are not forcing log collection, we only upload upon test failing.
		if !t.Failed() {
			t.Logf("test passed, not uploading logs")
			return
		}
	}

	t.Logf("writing logs for test: %s", t.Name())

	ctx := context.TODO()
	e2eDir, err := getE2EDir(t)
	if err != nil {
		t.Logf("failed finding log directory: %s", err)
		return
	}

	logsDir := fmt.Sprintf("%s/diagnostics", e2eDir)

	if err := os.MkdirAll(fmt.Sprintf("%s/%s", logsDir, t.Name()), defaultFilePerm); err != nil {
		t.Logf("failed creating logs directory in test cleanup: %s", err)
		return
	}

	testContainers, err := dockerutil.GetTestContainers(t, ctx, dc)
	if err != nil {
		t.Logf("failed listing containers test cleanup: %s", err)
		return
	}

	for _, container := range testContainers {
		containerName := getContainerName(t, container)
		containerDir := fmt.Sprintf("%s/%s/%s", logsDir, t.Name(), containerName)
		if err := os.MkdirAll(containerDir, defaultFilePerm); err != nil {
			t.Logf("failed creating logs directory for container %s: %s", containerDir, err)
			continue
		}

		logsBz, err := dockerutil.GetContainerLogs(ctx, dc, container.ID)
		if err != nil {
			t.Logf("failed reading logs in test cleanup: %s", err)
			continue
		}

		logFile := fmt.Sprintf("%s/%s.log", containerDir, containerName)
		if err := os.WriteFile(logFile, logsBz, defaultFilePerm); err != nil {
			t.Logf("failed writing log file for container %s in test cleanup: %s", containerName, err)
			continue
		}

		t.Logf("successfully wrote log file %s", logFile)

		var diagnosticFiles []string
		for _, chainName := range chainNames {
			diagnosticFiles = append(diagnosticFiles, chainDiagnosticAbsoluteFilePaths(chainName)...)
		}

		for _, absoluteFilePathInContainer := range diagnosticFiles {
			localFilePath := ospath.Join(containerDir, ospath.Base(absoluteFilePathInContainer))
			if err := fetchAndWriteDiagnosticsFile(ctx, dc, container.ID, localFilePath, absoluteFilePathInContainer); err != nil {
				t.Logf("failed to fetch and write file %s for container %s in test cleanup: %s", absoluteFilePathInContainer, containerName, err)
				continue
			}
			t.Logf("successfully wrote diagnostics file %s", absoluteFilePathInContainer)
		}

		localFilePath := ospath.Join(containerDir, dockerInspectFileName)
		if err := fetchAndWriteDockerInspectOutput(ctx, dc, container.ID, localFilePath); err != nil {
			t.Logf("failed to fetch docker inspect output: %s", err)
			continue
		}
		t.Logf("successfully wrote docker inspect output")
	}
}

// getContainerName returns a either the ID of the container or stripped down human-readable
// version of the name if the name is non-empty.
//
// Note: You should still always use the ID  when interacting with the docker client.
func getContainerName(t *testing.T, container dockertypes.Container) string {
	t.Helper()
	// container will always have an id, by may not have a name.
	containerName := container.ID
	if len(container.Names) > 0 {
		containerName = container.Names[0]
		// remove the test name from the container as the folder structure will provide this
		// information already.
		containerName = strings.TrimRight(containerName, "-"+t.Name())
		containerName = strings.TrimLeft(containerName, "/")
	}
	return containerName
}

// fetchAndWriteDiagnosticsFile fetches the contents of a single file from the given container id and writes
// the contents of the file to a local path provided.
func fetchAndWriteDiagnosticsFile(ctx context.Context, dc *dockerclient.Client, containerID, localPath, absoluteFilePathInContainer string) error {
	fileBz, err := dockerutil.GetFileContentsFromContainer(ctx, dc, containerID, absoluteFilePathInContainer)
	if err != nil {
		return err
	}

	return os.WriteFile(localPath, fileBz, defaultFilePerm)
}

// fetchAndWriteDockerInspectOutput writes the contents of docker inspect to the specified file.
func fetchAndWriteDockerInspectOutput(ctx context.Context, dc *dockerclient.Client, containerID, localPath string) error {
	containerJSON, err := dc.ContainerInspect(ctx, containerID)
	if err != nil {
		return err
	}

	fileBz, err := json.MarshalIndent(containerJSON, "", "\t")
	if err != nil {
		return err
	}

	return os.WriteFile(localPath, fileBz, defaultFilePerm)
}

// chainDiagnosticAbsoluteFilePaths returns a slice of absolute file paths (in the containers) which are the files that should be
// copied locally when fetching diagnostics.
func chainDiagnosticAbsoluteFilePaths(chainName string) []string {
	return []string{
		fmt.Sprintf("/var/cosmos-chain/%s/config/genesis.json", chainName),
		fmt.Sprintf("/var/cosmos-chain/%s/config/app.toml", chainName),
		fmt.Sprintf("/var/cosmos-chain/%s/config/config.toml", chainName),
		fmt.Sprintf("/var/cosmos-chain/%s/config/client.toml", chainName),
	}
}

// getE2EDir finds the e2e directory above the test.
func getE2EDir(t *testing.T) (string, error) {
	t.Helper()

	wd, err := os.Getwd()
	if err != nil {
		return "", err
	}

	const maxAttempts = 100
	count := 0
	for ; !strings.HasSuffix(wd, e2eDir) || count > maxAttempts; wd = ospath.Dir(wd) {
		count++
	}

	// arbitrary value to avoid getting stuck in an infinite loop if this is called
	// in a context where the e2e directory does not exist.
	if count > maxAttempts {
		return "", fmt.Errorf("unable to find e2e directory after %d tries", maxAttempts)
	}

	return wd, nil
}<|MERGE_RESOLUTION|>--- conflicted
+++ resolved
@@ -26,12 +26,7 @@
 func Collect(t *testing.T, dc *dockerclient.Client, debugModeEnabled bool, chainNames ...string) {
 	t.Helper()
 
-<<<<<<< HEAD
-	debugCfg := testconfig.LoadConfig().DebugConfig
-	if !debugCfg.DumpLogs {
-=======
 	if !debugModeEnabled {
->>>>>>> 951b3abd
 		// when we are not forcing log collection, we only upload upon test failing.
 		if !t.Failed() {
 			t.Logf("test passed, not uploading logs")
