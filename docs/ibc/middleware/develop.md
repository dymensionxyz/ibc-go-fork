--- conflicted
+++ resolved
@@ -2,27 +2,12 @@
 order: 2
 -->
 
-<<<<<<< HEAD
-# IBC middleware
-=======
 # Create a custom IBC middleware
->>>>>>> ea732c13
 
 IBC middleware will wrap over an underlying IBC application (a base application or downstream middleware) and sits between core IBC and the base application.
 
 The interfaces a middleware must implement are found [here](https://github.com/cosmos/ibc-go/blob/v7.0.0-rc0/modules/core/05-port/types/module.go).
 
-<<<<<<< HEAD
-IBC applications are designed to be self-contained modules that implement their own application-specific logic through a set of interfaces with the core IBC handlers. These core IBC handlers, in turn, are designed to enforce the correctness properties of IBC (transport, authentication, ordering) while delegating all application-specific handling to the IBC application modules. However, there are cases where some functionality may be desired by many applications, yet not appropriate to place in core IBC.
-
-Middleware allows developers to define the extensions as separate modules that can wrap over the base application. This middleware can thus perform its own custom logic, and pass data into the application so that it may run its logic without being aware of the middleware's existence. This allows both the application and the middleware to implement its own isolated logic while still being able to run as part of a single packet flow.
-
-## Pre-requisite readings
-
-- [IBC Overview](../overview.md) {prereq}
-- [IBC Integration](../integration.md) {prereq}
-- [IBC Application Developer Guide](../apps/apps.md) {prereq}
-=======
 ```go
 // Middleware implements the ICS26 Module interface
 type Middleware interface {
@@ -32,7 +17,8 @@
 ```
 
 An `IBCMiddleware` struct implementing the `Middleware` interface, can be defined with its constructor as follows:
->>>>>>> ea732c13
+
+#### `OnChanOpenInit`
 
 ```go
 // @ x/module_name/ibc_middleware.go
@@ -55,53 +41,6 @@
 
 ## Implement `IBCModule` interface
 
-<<<<<<< HEAD
-`Application Stack (or stack)`: A stack is the complete set of application logic (middleware(s) + base application) that gets connected to core IBC. A stack may be just a base application, or it may be a series of middlewares that nest a base application.
-
-## Create a custom IBC middleware
-
-IBC middleware will wrap over an underlying IBC application and sits between core IBC and the application. It has complete control in modifying any message coming from IBC to the application, and any message coming from the application to core IBC. Thus, middleware must be completely trusted by chain developers who wish to integrate them, however this gives them complete flexibility in modifying the application(s) they wrap.
-
-### Interfaces
-
-```go
-// Middleware implements the ICS26 Module interface
-type Middleware interface {
-  porttypes.IBCModule // middleware has acccess to an underlying application which may be wrapped by more middleware
-  ics4Wrapper: ICS4Wrapper // middleware has access to ICS4Wrapper which may be core IBC Channel Handler or a higher-level middleware that wraps this middleware.
-}
-```
-
-```typescript
-// This is implemented by ICS4 and all middleware that are wrapping base application.
-// The base application will call `sendPacket` or `writeAcknowledgement` of the middleware directly above them
-// which will call the next middleware until it reaches the core IBC handler.
-type ICS4Wrapper interface {
-  SendPacket(
-    ctx sdk.Context,
-    chanCap *capabilitytypes.Capability,
-    sourcePort string,
-    sourceChannel string,
-    timeoutHeight clienttypes.Height,
-    timeoutTimestamp uint64,
-    data []byte,
-  ) (sequence uint64, err error)
-
-  WriteAcknowledgement(
-    ctx sdk.Context,
-    chanCap *capabilitytypes.Capability,
-    packet exported.PacketI,
-    ack exported.Acknowledgement,
-  ) error
-
-  GetAppVersion(
-    ctx sdk.Context,
-    portID,
-    channelID string,
-  ) (string, bool)
-}
-```
-=======
 `IBCMiddleware` is a struct that implements the [ICS-26 `IBCModule` interface (`porttypes.IBCModule`)](https://github.com/cosmos/ibc-go/blob/v7.0.0-rc0/modules/core/05-port/types/module.go#L14-L107). It is recommended to separate these callbacks into a separate file `ibc_middleware.go`.
 
 > Note how this is analogous to implementing the same interfaces for IBC applications that act as base applications.
@@ -113,19 +52,11 @@
 > Middleware **may** choose not to call the underlying application's callback at all. Though these should generally be limited to error cases.
 
 The `IBCModule` interface consists of the channel handshake callbacks and packet callbacks. Most of the custom logic will be performed in the packet callbacks, in the case of the channel handshake callbacks, introducing the middleware requires consideration to the version negotiation and passing of capabilities.
->>>>>>> ea732c13
 
 ### Channel handshake callbacks
 
-<<<<<<< HEAD
-The `IBCModule` is a struct that implements the [ICS-26 interface (`porttypes.IBCModule`)](https://github.com/cosmos/ibc-go/blob/main/modules/core/05-port/types/module.go#L11-L106). It is recommended to separate these callbacks into a separate file `ibc_module.go`. As will be mentioned in the [integration section](./integration.md), this struct should be different than the struct that implements `AppModule` in case the middleware maintains its own internal state and processes separate SDK messages.
-=======
 #### Version negotiation
->>>>>>> ea732c13
-
-In the case where the IBC middleware expects to speak to a compatible IBC middleware on the counterparty chain, they must use the channel handshake to negotiate the middleware version without interfering in the version negotiation of the underlying application.
-
-<<<<<<< HEAD
+
 In the case where the IBC middleware expects to speak to a compatible IBC middleware on the counterparty chain, they must use the channel handshake to negotiate the middleware version without interfering in the version negotiation of the underlying application.
 
 Middleware accomplishes this by formatting the version in a JSON-encoded string containing the middleware version and the application version. The application version may as well be a JSON-encoded string, possibly including further middleware and app versions, if the application stack consists of multiple milddlewares wrapping a base application. The format of the version is specified in ICS-30 as the following:
@@ -140,33 +71,13 @@
 The `<middleware_version_key>` key in the JSON struct should be replaced by the actual name of the key for the corresponding middleware (e.g. `fee_version`).
 
 During the handshake callbacks, the middleware can unmarshal the version string and retrieve the middleware and application versions. It can do its negotiation logic on `<middleware_version_value>`, and pass the `<application_version_value>` to the underlying application.
-=======
-Middleware accomplishes this by formatting the version in a JSON-encoded string containing the middleware version and the application version. The application version may as well be a JSON-encoded string, possibly including further middleware and app versions, if the application stack consists of multiple milddlewares wrapping a base application. The format of the version is specified in ICS-30 as the following:
-
-```json
-{
-  "<middleware_version_key>": "<middleware_version_value>",
-  "app_version": "<application_version_value>"
-}
-```
-
-The `<middleware_version_key>` key in the JSON struct should be replaced by the actual name of the key for the corresponding middleware (e.g. `fee_version`).
->>>>>>> ea732c13
-
-During the handshake callbacks, the middleware can unmarshal the version string and retrieve the middleware and application versions. It can do its negotiation logic on `<middleware_version_value>`, and pass the `<application_version_value>` to the underlying application.
 
 > **NOTE**: Middleware that does not need to negotiate with a counterparty middleware on the remote stack will not implement the version unmarshalling and negotiation, and will simply perform its own custom logic on the callbacks without relying on the counterparty behaving similarly.
 
 #### `OnChanOpenInit`
 
-#### `OnChanOpenInit`
-
-```go
-<<<<<<< HEAD
-func (im IBCModule) OnChanOpenInit(
-=======
+```go
 func (im IBCMiddleware) OnChanOpenInit(
->>>>>>> ea732c13
   ctx sdk.Context,
   order channeltypes.Order,
   connectionHops []string,
@@ -182,28 +93,6 @@
     // otherwise, pass version directly to app callback.
     metadata, err := Unmarshal(version)
     if err != nil {
-<<<<<<< HEAD
-    // Since it is valid for fee version to not be specified,
-    // the above middleware version may be for another middleware.
-    // Pass the entire version string onto the underlying application.
-    return im.app.OnChanOpenInit(
-      ctx,
-      order,
-      connectionHops,
-      portID,
-      channelID,
-      channelCap,
-      counterparty,
-      version,
-    )
-  }
-  else {
-    metadata = {
-      // set middleware version to default value
-      MiddlewareVersion: defaultMiddlewareVersion,
-      // allow application to return its default version
-      AppVersion: "",
-=======
       // Since it is valid for fee version to not be specified,
       // the above middleware version may be for another middleware.
       // Pass the entire version string onto the underlying application.
@@ -225,7 +114,6 @@
         // allow application to return its default version
         AppVersion: "",
       }
->>>>>>> ea732c13
     }
   }
 
@@ -237,54 +125,6 @@
     ctx,
     order,
     connectionHops,
-<<<<<<< HEAD
-    portID,
-    channelID,
-    channelCap,
-    counterparty,
-    metadata.AppVersion, // note we only pass app version here
-  )
-  if err != nil {
-    return "", err
-  }
-
-  version := constructVersion(metadata.MiddlewareVersion, appVersion)
-
-  return version, nil
-}
-```
-
-See [here](https://github.com/cosmos/ibc-go/blob/48a6ae512b4ea42c29fdf6c6f5363f50645591a2/modules/apps/29-fee/ibc_middleware.go#L34-L82) an example implementation of this callback for the ICS29 Fee Middleware module.
-
-#### `OnChanOpenTry`
-
-```go
-func OnChanOpenTry(
-  ctx sdk.Context,
-  order channeltypes.Order,
-  connectionHops []string,
-  portID,
-  channelID string,
-  channelCap *capabilitytypes.Capability,
-  counterparty channeltypes.Counterparty,
-  counterpartyVersion string,
-) (string, error) {
-  // try to unmarshal JSON-encoded version string and pass
-  // the app-specific version to app callback.
-  // otherwise, pass version directly to app callback.
-  cpMetadata, err := Unmarshal(counterpartyVersion)
-  if err != nil {
-    return app.OnChanOpenTry(
-      ctx,
-      order,
-      connectionHops,
-      portID,
-      channelID,
-      channelCap,
-      counterparty,
-      counterpartyVersion,
-    )
-=======
         portID,
         channelID,
         channelCap,
@@ -313,20 +153,13 @@
       // allow application to return its default version
       AppVersion: "",
     }
->>>>>>> ea732c13
-  }
-
-  doCustomLogic()
-
-<<<<<<< HEAD
-  // Call the underlying application's OnChanOpenTry callback.
-  // The try callback must select the final app-specific version string and return it.
-  appVersion, err := app.OnChanOpenTry(
-=======
+  }
+
+  doCustomLogic()
+
   // if the version string is empty, OnChanOpenInit is expected to return
   // a default version string representing the version(s) it supports
   appVersion, err := im.app.OnChanOpenInit(
->>>>>>> ea732c13
     ctx,
     order,
     connectionHops,
@@ -334,36 +167,17 @@
     channelID,
     channelCap,
     counterparty,
-<<<<<<< HEAD
-    cpMetadata.AppVersion, // note we only pass counterparty app version here
-=======
     metadata.AppVersion, // note we only pass app version here
->>>>>>> ea732c13
   )
   if err != nil {
     return "", err
   }
 
-<<<<<<< HEAD
-  // negotiate final middleware version
-  middlewareVersion := negotiateMiddlewareVersion(cpMetadata.MiddlewareVersion)
-  version := constructVersion(middlewareVersion, appVersion)
-=======
   version := constructVersion(metadata.MiddlewareVersion, appVersion)
->>>>>>> ea732c13
 
   return version, nil
 }
 ```
-<<<<<<< HEAD
-
-See [here](https://github.com/cosmos/ibc-go/blob/48a6ae512b4ea42c29fdf6c6f5363f50645591a2/modules/apps/29-fee/ibc_middleware.go#L84-L124) an example implementation of this callback for the ICS29 Fee Middleware module.
-
-#### `OnChanOpenAck`
-
-```go
-func OnChanOpenAck(
-=======
 
 See [here](https://github.com/cosmos/ibc-go/blob/v7.0.0-rc0/modules/apps/29-fee/ibc_middleware.go#L36-L83) an example implementation of this callback for the ICS-29 Fee Middleware module.
 
@@ -429,7 +243,6 @@
 
 ```go
 func (im IBCMiddleware) OnChanOpenAck(
->>>>>>> ea732c13
   ctx sdk.Context,
   portID,
   channelID string,
@@ -454,15 +267,9 @@
 }
 ```
 
-<<<<<<< HEAD
-See [here](https://github.com/cosmos/ibc-go/blob/48a6ae512b4ea42c29fdf6c6f5363f50645591a2/modules/apps/29-fee/ibc_middleware.go#L126-L152) an example implementation of this callback for the ICS29 Fee Middleware module.
-
-### `OnChanOpenConfirm`
-=======
 See [here](https://github.com/cosmos/ibc-go/blob/v7.0.0-rc0/modules/apps/29-fee/ibc_middleware.go#L128-L153)) an example implementation of this callback for the ICS-29 Fee Middleware module.
 
 #### `OnChanOpenConfirm`
->>>>>>> ea732c13
 
 ```go
 func OnChanOpenConfirm(
@@ -476,11 +283,7 @@
 }
 ```
 
-<<<<<<< HEAD
-See [here](https://github.com/cosmos/ibc-go/blob/48a6ae512b4ea42c29fdf6c6f5363f50645591a2/modules/apps/29-fee/ibc_middleware.go#L154-L162) an example implementation of this callback for the ICS29 Fee Middleware module.
-=======
 See [here](https://github.com/cosmos/ibc-go/blob/v7.0.0-rc0/modules/apps/29-fee/ibc_middleware.go#L156-L163) an example implementation of this callback for the ICS-29 Fee Middleware module.
->>>>>>> ea732c13
 
 #### `OnChanCloseInit`
 
@@ -496,11 +299,7 @@
 }
 ```
 
-<<<<<<< HEAD
-See [here](https://github.com/cosmos/ibc-go/blob/48a6ae512b4ea42c29fdf6c6f5363f50645591a2/modules/apps/29-fee/ibc_middleware.go#L164-L187) an example implementation of this callback for the ICS29 Fee Middleware module.
-=======
 See [here](https://github.com/cosmos/ibc-go/blob/v7.0.0-rc0/modules/apps/29-fee/ibc_middleware.go#L166-L188) an example implementation of this callback for the ICS-29 Fee Middleware module.
->>>>>>> ea732c13
 
 #### `OnChanCloseConfirm`
 
@@ -516,11 +315,6 @@
 }
 ```
 
-<<<<<<< HEAD
-See [here](https://github.com/cosmos/ibc-go/blob/48a6ae512b4ea42c29fdf6c6f5363f50645591a2/modules/apps/29-fee/ibc_middleware.go#L189-L212) an example implementation of this callback for the ICS29 Fee Middleware module.
-
-**NOTE**: Middleware that does not need to negotiate with a counterparty middleware on the remote stack will not implement the version unmarshalling and negotiation, and will simply perform its own custom logic on the callbacks without relying on the counterparty behaving similarly.
-=======
 See [here](https://github.com/cosmos/ibc-go/blob/v7.0.0-rc0/modules/apps/29-fee/ibc_middleware.go#L191-L213) an example implementation of this callback for the ICS-29 Fee Middleware module.
 
 #### Capabilities
@@ -528,7 +322,6 @@
 The middleware should simply pass the capability in the callback arguments along to the underlying application so that it may be claimed by the base application. The base application will then pass the capability up the stack in order to authenticate an outgoing packet/acknowledgement, which you can check in the [`ICS4Wrapper` section](./develop.md#ics-4-wrappers).
 
 In the case where the middleware wishes to send a packet or acknowledgment without the involvement of the underlying application, it should be given access to the same `scopedKeeper` as the base application so that it can retrieve the capabilities by itself.
->>>>>>> ea732c13
 
 ### Packet callbacks
 
@@ -537,11 +330,7 @@
 #### `OnRecvPacket`
 
 ```go
-<<<<<<< HEAD
-func OnRecvPacket(
-=======
 func (im IBCMiddleware) OnRecvPacket(
->>>>>>> ea732c13
   ctx sdk.Context,
   packet channeltypes.Packet,
   relayer sdk.AccAddress,
@@ -551,28 +340,17 @@
   ack := app.OnRecvPacket(ctx, packet, relayer)
 
   doCustomLogic(ack) // middleware may modify outgoing ack
-<<<<<<< HEAD
-=======
     
->>>>>>> ea732c13
   return ack
 }
 ```
 
-<<<<<<< HEAD
-See [here](https://github.com/cosmos/ibc-go/blob/48a6ae512b4ea42c29fdf6c6f5363f50645591a2/modules/apps/29-fee/ibc_middleware.go#L214-L237) an example implementation of this callback for the ICS29 Fee Middleware module.
-=======
 See [here](https://github.com/cosmos/ibc-go/blob/v7.0.0-rc0/modules/apps/29-fee/ibc_middleware.go#L217-L238) an example implementation of this callback for the ICS-29 Fee Middleware module.
->>>>>>> ea732c13
 
 #### `OnAcknowledgementPacket`
 
 ```go
-<<<<<<< HEAD
-func OnAcknowledgementPacket(
-=======
 func (im IBCMiddleware) OnAcknowledgementPacket(
->>>>>>> ea732c13
   ctx sdk.Context,
   packet channeltypes.Packet,
   acknowledgement []byte,
@@ -584,135 +362,17 @@
 }
 ```
 
-<<<<<<< HEAD
-See [here](https://github.com/cosmos/ibc-go/blob/48a6ae512b4ea42c29fdf6c6f5363f50645591a2/modules/apps/29-fee/ibc_middleware.go#L239-L292) an example implementation of this callback for the ICS29 Fee Middleware module.
-=======
 See [here](https://github.com/cosmos/ibc-go/blob/v7.0.0-rc0/modules/apps/29-fee/ibc_middleware.go#L242-L293) an example implementation of this callback for the ICS-29 Fee Middleware module.
->>>>>>> ea732c13
 
 #### `OnTimeoutPacket`
 
 ```go
-<<<<<<< HEAD
-func OnTimeoutPacket(
-=======
 func (im IBCMiddleware) OnTimeoutPacket(
->>>>>>> ea732c13
   ctx sdk.Context,
   packet channeltypes.Packet,
   relayer sdk.AccAddress,
 ) error {
   doCustomLogic(packet)
-<<<<<<< HEAD
-
-  return app.OnTimeoutPacket(ctx, packet, relayer)
-}
-```
-
-See [here](https://github.com/cosmos/ibc-go/blob/48a6ae512b4ea42c29fdf6c6f5363f50645591a2/modules/apps/29-fee/ibc_middleware.go#L294-L334) an example implementation of this callback for the ICS29 Fee Middleware module.
-
-### ICS-4 wrappers
-
-Middleware must also wrap ICS-4 so that any communication from the application to the `channelKeeper` goes through the middleware first. Similar to the packet callbacks, the middleware may modify outgoing acknowledgements and packets in any way it wishes.
-
-#### `SendPacket`
-
-```go
-func SendPacket(
-  ctx sdk.Context,
-  chanCap *capabilitytypes.Capability,
-  sourcePort string,
-  sourceChannel string,
-  timeoutHeight clienttypes.Height,
-  timeoutTimestamp uint64,
-  appData []byte,
-) {
-  // middleware may modify data
-  data = doCustomLogic(appData)
-
-  return ics4Keeper.SendPacket(
-    ctx, 
-    chanCap, 
-    sourcePort, 
-    sourceChannel, 
-    timeoutHeight, 
-    timeoutTimestamp, 
-    data,
-  )
-}
-```
-
-See [here](https://github.com/cosmos/ibc-go/blob/48a6ae512b4ea42c29fdf6c6f5363f50645591a2/modules/apps/29-fee/ibc_middleware.go#L336-L343) an example implementation of this function for the ICS29 Fee Middleware module.
-
-#### `WriteAcknowledgement`
-
-```go
-// only called for async acks
-func WriteAcknowledgement(
-  ctx sdk.Context,
-  chanCap *capabilitytypes.Capability,
-  packet exported.PacketI,
-  ack exported.Acknowledgement,
-) {
-  // middleware may modify acknowledgement
-  ack_bytes = doCustomLogic(ack)
-
-  return ics4Keeper.WriteAcknowledgement(packet, ack_bytes)
-}
-```
-
-See [here](https://github.com/cosmos/ibc-go/blob/48a6ae512b4ea42c29fdf6c6f5363f50645591a2/modules/apps/29-fee/ibc_middleware.go#L345-L353) an example implementation of this function for the ICS29 Fee Middleware module.
-
-#### `GetAppVersion`
-
-```go
-// middleware must return the underlying application version
-func GetAppVersion(
-  ctx sdk.Context,
-  portID,
-  channelID string,
-) (string, bool) {
-  version, found := ics4Keeper.GetAppVersion(ctx, portID, channelID)
-  if !found {
-    return "", false
-  }
-
-  if !MiddlewareEnabled {
-    return version, true
-  }
-
-  // unwrap channel version
-  metadata, err := Unmarshal(version)
-  if err != nil {
-    panic(fmt.Errof("unable to unmarshal version: %w", err))
-  }
-
-  return metadata.AppVersion, true
-}
-
-// middleware must return the underlying application version 
-func GetAppVersion(ctx sdk.Context, portID, channelID string) (string, bool) {
-  version, found := ics4Keeper.GetAppVersion(ctx, portID, channelID)
-  if !found {
-    return "", false
-  }
-
-  if !MiddlewareEnabled {
-    return version, true
-  }
-
-  // unwrap channel version
-  metadata, err := Unmarshal(version)
-  if err != nil {
-    panic(fmt.Errof("unable to unmarshal version: %w", err))
-  }
-
-  return metadata.AppVersion, true
-}
-```
-
-See [here](https://github.com/cosmos/ibc-go/blob/48a6ae512b4ea42c29fdf6c6f5363f50645591a2/modules/apps/29-fee/ibc_middleware.go#L355-L358) an example implementation of this function for the ICS29 Fee Middleware module.
-=======
 
   return app.OnTimeoutPacket(ctx, packet, relayer)
 }
@@ -854,5 +514,4 @@
 }
 ```
 
-See [here](https://github.com/cosmos/ibc-go/blob/v7.0.0-rc0/modules/apps/29-fee/keeper/relay.go#L58-L74) an example implementation of this function for the ICS-29 Fee Middleware module.
->>>>>>> ea732c13
+See [here](https://github.com/cosmos/ibc-go/blob/v7.0.0-rc0/modules/apps/29-fee/keeper/relay.go#L58-L74) an example implementation of this function for the ICS-29 Fee Middleware module.