--- conflicted
+++ resolved
@@ -29,12 +29,8 @@
 app.moduleManager = module.NewManager(
   ...
   mw1.NewAppModule(mw1Keeper),
-<<<<<<< HEAD
-  mw3.NewAppModule(mw3Keeper),
-=======
   mw3.NewAppModule(mw3Keeper1),
   mw3.NewAppModule(mw3Keeper2),
->>>>>>> ea732c13
   transfer.NewAppModule(transferKeeper),
   custom.NewAppModule(customKeeper)
 )
@@ -53,26 +49,15 @@
 // if you want to create two different stacks with the same base application,
 // they must be given different scopedKeepers and assigned different ports.
 transferIBCModule := transfer.NewIBCModule(transferKeeper)
-<<<<<<< HEAD
-customIBCModule1 := custom.NewIBCModule(customKeeper, "portCustom1")
-customIBCModule2 := custom.NewIBCModule(customKeeper, "portCustom2")
-=======
 customIBCModule1 := custom.NewIBCModule(customKeeper1, "portCustom1")
 customIBCModule2 := custom.NewIBCModule(customKeeper2, "portCustom2")
->>>>>>> ea732c13
 
 // create IBC stacks by combining middleware with base application
 // NOTE: since middleware2 is stateless it does not require a Keeper
 // stack 1 contains mw1 -> mw3 -> transfer
-<<<<<<< HEAD
-stack1 := mw1.NewIBCMiddleware(mw3.NewIBCMiddleware(transferIBCModule, mw3Keeper), mw1Keeper)
-// stack 2 contains mw3 -> mw2 -> custom1
-stack2 := mw3.NewIBCMiddleware(mw2.NewIBCMiddleware(customIBCModule1), mw3Keeper)
-=======
 stack1 := mw1.NewIBCMiddleware(mw3.NewIBCMiddleware(transferIBCModule, mw3Keeper1), mw1Keeper)
 // stack 2 contains mw3 -> mw2 -> custom1
 stack2 := mw3.NewIBCMiddleware(mw2.NewIBCMiddleware(customIBCModule1), mw3Keeper2)
->>>>>>> ea732c13
 // stack 3 contains mw2 -> mw1 -> custom2
 stack3 := mw2.NewIBCMiddleware(mw1.NewIBCMiddleware(customIBCModule2, mw1Keeper))
 
