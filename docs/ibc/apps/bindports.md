--- conflicted
+++ resolved
@@ -79,11 +79,7 @@
 
     // Only try to bind to port if it is not already bound, since we may already own
     // port capability from capability InitGenesis
-<<<<<<< HEAD
-    if !k.HasCapability(ctx, state.PortId) {
-=======
     if !k.hasCapability(ctx, state.PortId) {
->>>>>>> 951b3abd
       // transfer module binds to the transfer port on InitChain
       // and claims the returned capability
       err := k.BindPort(ctx, state.PortId)
